## OpenDCT Release Notes

#### 0.3.6-Beta
> *Initial public beta release.

#### 0.3.7-Beta
> *The network encoder will now poll the the incoming data every 4
> seconds for activity. If the data has stopped streaming, it will
> re-tune the DCT. It will continue to re-tune the DCT until SageTV
> tells it to STOP or it successfully re-tunes the channel. This is
> needed because some devices can reboot in the middle of streaming and
> SageTV takes too long to react to the halted recording.

#### 0.3.8-Beta
> *Added firewall configurations to the install packages.
> **Windows will install firewall exceptions for you if you are using
> the Windows Firewall.
> **CentOS 7 and Fedora 22 will provide a firewalld service that can be
> enabled.
> **Ubuntu 14.04 will provide a script to enable rules via ufw.
> **Changed default RTP receiving port change to 8300-8500 since the
> previous default could conflict with the SageTV discovery port.

> *Added optional support for the HDHomeRun lock to be taken even if
> another device has already locked it.

#### 0.3.9-Beta
> *Removed loopback devices from the auto-detection of the local
> interface.

> *Added custom property on a per parent property to manually set the IP
> address of the local interface to use for device communication.

#### 0.3.10-Beta
> *Relaxed the source protocol requirement when creating a new UPnP
> capture device.

> *Added wrapper.exe to firewall exceptions on Windows installer.

#### 0.3.11-Beta
> *Fixed a regression in local interface auto-detection due to a GitHub
> commit failure.

#### 0.3.12-Beta
> *Fixed local interface auto-detection and tested under several
> conditions. It should now work in all normal situations.

#### 0.3.13-Beta
> *Fixed some error handling issues in RTSP configuration.

#### 0.3.14-Beta
> *Fixed error handling issues with corrupt lineups.

#### 0.3.15-Stable
> *No changes. This is a final release. I am considering this stable
> since we have not found any new issues relating to overall program
> functionality and all major issues have been resolved. There will be
> no further updates to this version unless something critical is
> discovered and the current latest version is not yet stable.

#### 0.3.16-Stable
> *Backported: Fixed an unreliable timeout issue with the re-tuning
> monitoring thread under the right conditions.

#### 0.3.17-Stable
> *Upped UDP recieve packet size to 65508.

#### 0.3.18-Stable
> *Ubuntu init.d script was not running on startup for everyone. The
> install script now runs 'update-rc.d -f opendct defaults'. The
> uninstall script runs 'update-rc.d -f opendct remove'.
> Thanks mikejaner.

> *Addressed runlevels warning message when enabling the Ubuntu init.d
> script.

#### 0.4.0-Beta
> *Added tuner pooling as an experimental feature turned off by default.
> Set the property pool.enabled=true to enable it. There are no
> fundamental issues, but this is it's first release, so it will be
> considered experimental for now. ClearQAM and DCT devices are
> automatically put in their own pools. Tuning is based on merit, then
> if the device is locked externally or not. Do not combine capture
> devices in a pool that cannot tune the same channels.  

> *Cleaned up some logging excess with the InfiniTV channel updates.

> *Fixed duplicate detection removing all channels but one when Prime is
> in ClearQAM mode.

> *Added a channels.prime.enable_all_channels=true property that when
> true and and the lineup is detected to not be ClearQAM, all channels
> are assumed tunable. This is a safe setting since the list is a result
> of a channel scan unlike the InfiniTV. This allows you to do a channel
> scan from SageTV and get exactly the list on the Prime returned up to
> 159 channels (SageTV limitation).

> *Added the properties upnp.service.configuration.ignore_interfaces_csv
> and upnp.service.configuration.ignore_local_ip_csv so you can exclude
> interfaces from UPnP detection by name and/or by local IP address.

> *Fixed line endings on Windows for exceptions logged by log4j2.

> *Internal: Removed concurrent connection checking since it doesn't do
> anything helpful and is now one less decision branch.

> *Internal: Fixed a few methods that might not run in all cases on Java
> 1.7.

> *Internal: Fixed the Gradle script so EOL in Linux packages will
> always be correct regardless of how the files were downloaded. 

#### 0.4.1-Beta
> *Added handling for Prime urls with copy protection so they don't get
> enabled in the lineup.

> *Fix a problem when tuning the frequency 0 that could potentially
> cause a device to never unlock.

#### 0.4.2-Alpha
> *Modified circular buffer to accommodate seeking after detection.
> Testing has been very successful, but watch this release very
> carefully and report any issues with a log attached.

#### 0.4.3-Alpha
> *Added and tested seek error handling to the circular buffer. More
> testing needed.

#### 0.4.4-Alpha
> *Still alpha due to the circular buffer changes.

> *Added monitoring and validation for RTCP. Currently no responses are
> generated. This is just so we know if it's happening.

> *Internal: Added channel number to consumer so it can change it's
> behavior optionally based on the currently tuned channel.

> *Internal: Logging line ending and space usage improvements.

#### 0.4.5-Alpha
> *Fixed issue with RTCP port not closing at the right time.

> *Added logging for initial packet losses, less than 12 bytes packet
> losses and packet size limit possibly exceeded warnings.

> *Increased UDP buffer from 1500 to 65508 which is the largest size any
> UDP packet should ever be.

#### 0.4.6-Alpha
> *Changed UDP buffer to start at 1500 and dynamically resize to fit the
> current situation. It saves the final size and uses it the next time
> so detection only needs to happen once.

#### 0.4.7-Alpha
> *Addresses a null pointer issue when tuning using UPnP.

#### 0.4.8-Alpha
> *Fixed an unreliable timeout issue with the re-tuning monitoring
> thread under the right conditions.

> *Changed wrapper.conf to not restart on exit conditions that can't
> possibly be corrected by restarting the program.

> *Fixed an issue with HDHomeRun program detection not returning a value
> when it had not yet reached the timeout.

#### 0.4.9-Beta
> *Returned to beta now that the new buffer has been in use for about a
> week without any complaints relating to the buffer. The changes were
> not intense enough to warrant any further testing. We now have a junit
> test to help confirm the integrity of the buffer.

> *Fixed speed and line termination issue when returning PROPERTIES.

#### 0.4.10-Beta
> *Added feature to clean up log files based on available free space.
> The default minimum free space is 1GB. Free space could be a very real
> issue if logging gets intense for any reason and logging should never
> be the cause of your server failing. This runs after log files are
> deleted by date.

> *Increased logging for re-tuning to help determine why it happened.

> *Internal: Changed to TestNG for greater flexibility in testing.

#### 0.4.11-Beta
> *Fixed race condition in circular buffer.

> *Added suspend logic to handle unexpected states better.

#### 0.4.12-Beta
> *Additional fixes for seeking in the circular buffer logic.

> *Added more suspend logic to handle unexpected states.

> *Windows installer now applies firewall settings the official way.

#### 0.4.13-Beta
> *Windows installer now will not fail on firewall rules on upgrades. If
> you need to roll back to 0.4.12, you will need to install 0.4.11
> first, then 0.4.12 to get around the firewall upgrade issues.

> *Addressed possibility that the RTP stall monitoring thread could
> continue running even after it should have stopped. This has no
> serious consequence other than annoying logged warnings.

> *Fixed a rare null pointer issue in the FFmpeg consumer. [ws]

> *Addressed standby issue with UPnP devices not responding quickly
> enough.

> *Fixed standby network listener to work with the new standby code. It
> will now wait for the network to be available before resuming any
> other activities like it did before the update.

#### 0.4.14-Beta
> *Changed over to a more public beta.

#### 0.4.15-Beta
> *Added tunable thread priorities for consumer and producer threads.

> *Internal: Removed desired PID from consumer interface since it can be
> unreliable.

#### 0.4.16-Beta
> *Limited program detection to 2 seconds. Normally it's detected in
> less than 200ms, so this should not introduce any new issues and
> should keep the capture device from returning so late that the
> circular buffer is overflowing.

> *Added more resilience to the HDHomeRun native communications. It will
> now try up to 5 times at 1 second intervals to reach a device before
> it gives up.

> *Improved fragmented HDHomeRun response support.

#### 0.4.17-Beta
> *HDHomeRun packet length was not accounting for the 4 byte header and
> 4 byte CRC when ensuring we don't have a fragmented packet.

> *Addressed more possible situations for HDHomeRun communication
> failures.

> *Fixed single character HDHomeRun response handling.

> *Added a byte array queue buffer to the circular buffer to help with
> data overflow situations. It will queue up to 4x the size of the
> buffer in a data overflow situation.

#### 0.4.18-Beta
> *To be more compliant with Debian, all Linux future packages now use
> /etc/opendct/conf for configuration. That includes opendct.properties.
> The install scripts will detect old configurations and copy your
> /opt/opendct/conf folder to /etc/opendct/conf, then rename
> /opt/opendct/conf to /opt/opendct/conf.moved in the /opt/opendct/conf
> folder. The copy is triggered on the existence of /opt/opendct/conf so
> it will only trigger once. You can safely delete
> /opt/opendct/conf.moved if you want to clean up.

> *Fedora 23 is now officially supported.

> *Internal: Updated Linux install package build scripts for better
> compliance with current standards.

> *Optimized overflow queue and removed debug code in buffer from production code.

> *Changed how InfiniTV ClearQAM tuning stops the packet stream without
> completely tearing down RTSP. The old way could put InfiniTV 6 devices
> in a state that requires a soft reboot to be able to detect programs
> available on the tuned frequency again. This issue happens with the
> CGMS-A fix firmware installed.

#### 0.4.19-Beta
> *Added detection for old InfiniTV 4 firmwares to prevent http tuning
> from being able to be selected since it will not work.

> *Upload ID is now disabled by default since it might cause Java heap
> problems for some setups. Current installations upgrading will retain
> the enabled setting.

> *Improved UPnP search thread.

> *Improved FFmpeg detection times and stream selection accuracy. [ws]

> *Experimental support for MPEG-PS.

> *OpenDCT when tuning a new channel now doesn't respond to SageTV until
> FFmpeg has completed detection or 5 seconds have passed. This is
> necessary to support proper detection of MPEG-PS by SageTV.

#### 0.4.20-Beta
> *Added check at startup for at least one network interface to be
> present before continuing startup. This has a default timeout of 2
> minutes.

> *Circular buffer now expands dynamically during FFmpeg detection. To
> simplify things, the max probe size is now always the requested
> circular buffer size times 3 then minus 1MB. That way the detection
> will always be able to take advantage of the largest size the buffer
> could possibly be.

> *Official support for MPEG-PS.

> *Experimental support for HDHomeRun ATSC and ClearQAM capture devices.
> Channel scanning is not an option and will likely not be an option for
> a while because of how SageTV maps ATSC channels. To enable support,
> you must enable the new capture device detection method. To do this,
> change discovery.exp_enabled from false to true in opendct.properties.
> The new detection method currently excludes the Prime from detection
> so you will not have any conflicts when UPnP loads the same device.

> *Fixed the extracting of the frequency from a currently tuned channel.
> It was removing the last 3 zeros, while the current approach is to
> keep them. The removal was to keep things consistent between InfiniTV
> and Prime, but now 3 zeros are added to InfiniTV aquired lineups and
> are only removed if tuning an InfiniTV device.

> *Internal: Created framework for capture device detection that enables
> the addition of new detection methods to be more like creating a
> plugin.

> *Internal: HDHomeRun native detection method completely implemented.

> *Internal: Enabled JSW configuration reload on restart for future
> automatic/requested upgrading via web interface. This method of
> updating is not currently in use and will be disabled by default.

#### 0.4.21-Beta
> *HDHomeRun will now use any local UDP port that's available for
> discovery. 

> *HDHomeRun legacy devices can now be tuned in us-bcast mode.

> *Internal: Converted channel update methods to use device options for
> configuration.

#### 0.4.22-Beta
> *HDHomeRun device detection is now broadcasted per available interface
> similar to UPnP.

> *HDHomeRun ATSC channel detection now works for non-legacy devices.
> Legacy may work, but is untested. After running the channel scan, you
> will need to clear remapped channels for the lineup.

#### 0.4.23-Beta
> *Fixed blind HDHomeRun ATSC tuning.

> *Minor improvements to HDHomeRun network interface acquisition.

> *Better handling of upload id connection problems.

> *FFmpeg now loads asynchronously as early as possible in startup. This
> results in devices becoming ready up to 5 seconds sooner.

> *Improved ClearQAM auto-mapping from HDHomeRun DCT by tuning
> performance.

> *Internal: Improved HDHomeRun discovery and capture device logging.

> *Internal: Removed continuity check from 0 to 1 for PID 0 from logs.

#### 0.4.24-Beta
> *Fixed legacy HDHomeRun ATSC tuning.

> *Improved responsiveness for low bit-rate channels when stopping.

#### 0.4.25-Beta
> *Removed 'non monotonically increasing dts to muxer' filtering for
> this release only.

> *Channel scans now mostly work regardless of how many channels are
> returned. Note that there can still be mapping issues depending on
> what channel number SageTV has decided to use for the provided
> channel.

> *HDHomeRun ATSC/QAM devices will use an HTTP URL when available. This
> should help with overall stream integrity. This behavior can be turned
> off by changing the value of hdhr.allow_http_tuning to false.

> *HDHomeRun Extend devices can use a transcoding profile when an HTTP
> URL is available. The profile can be set by changing the value of
> hdhr.extend_transcode_profile to a valid profile. 
>
> Transcode Profiles:
>    * heavy: transcode to AVC with the same resolution, frame-rate, and interlacing as the original stream. For example 1080i60 AVC 1080i60, 720p60 AVC 720p60.
>    * mobile: trancode to AVC progressive not exceeding 1280x720 30fps.
>    * internet720: transcode to low bitrate AVC progressive not exceeding 1280x720 30fps.
>    * internet480: transcode to low bitrate AVC progressive not exceeding 848x480 30fps for 16:9 content, not exceeding 640x480 30fps for 4:3 content.
>    * internet360: transcode to low bitrate AVC progressive not exceeding 640x360 30fps for 16:9 content, not exceeding 480x360 30fps for 4:3 content.
>    * internet240: transcode to low bitrate AVC progressive not exceeding 432x240 30fps for 16:9 content, not exceeding 320x240 30fps for 4:3 content.

> *Upgrades now automatically create a backup of the opendct.properties
> file on first start. Since this is the first release to actually make
> these kinds of backups, the first backup will not know what the last
> version was, so the backup filename will just have a number attached.

> *Internal: Added configuration file versioning for future use. This
> number should be incremented whenever a property default has been
> changed and you would like everyone to use the new default. It must
> always be incremented when any property changes to another format. The
> conversion from the old format to the new format must be automatic if
> possible. Only change property formats when absolutely necessary. Be
> sure to at least mention the change in the log as INFO and it might
> also be nice to post a useful message for the web interface if
> the change might cause previously unexpected behavior. 

> *Internal: Handling of wrapper.log file sizes is now managed and also
> included in the cleanup as a last resort if the disk space goes below
> the default 1GB threshold.

#### 0.4.26-Beta
> *Enhanced handling of DTS non-monotonic situations.

> *Direct file writing in the FFmpeg consumer now forces the data to
> disk on each write and verifies that the file has not been deleted.

#### 0.4.27-Beta
> *Direct file writing now uses a tunable property that is set to flush
> every 1MB instead of every time FFmpeg uses the write callback. The
> property name is consumer.ffmpeg.min_direct_flush_size.

#### 0.4.28-Beta
> *Changed InfiniTV HTTP tuning to not leave RTSP stream open on STOP.
> The timing in the code based on response time from the tuner makes it
> look like it's faster to leave it open, but after looking at total
> tuning time, it looks like it's the same amount of time.

> *DTS non-monotonic frames are dropped again. After looking at the
> results of leaving the frames in, it appears to create more problems
> than it helps.

> *FFmpeg write flushing can be disabled by setting
> consumer.ffmpeg.min_direct_flush_size to -1.

> *Resume logic now includes waiting for all network interfaces that
> SageTV communicates on. Before it only waited for network interfaces
> that had capture devices on them.

> *Fixed firewall script for Ubuntu.

> *Internal: FFmpeg logging will now de-duplicate log entries and can
> filter by parent context.

> *Internal: Fixed a logging issue whereby a listening thread can have
> 'null' when the name should be 'Unknown.'

#### 0.4.29-Beta
> *The FFmpeg default read/write transfer buffer size
> (consumer.ffmpeg.rw_buffer_size) is now 262144 bytes by default with a
> minimum size of 65536. Values less than the maximum RTP packet size
> received occasionally cause continuity problems for an unknown reason
> that might be related to why they come in a non-standard RTP frame
> size from the tuner.

> *The consumer is now set per capture device. After running OpenDCT for
> about 30 seconds and then stopping it. Change
> sagetv.device.\<unique_id\>.consumer to
> opendct.consumer.FFmpegTransSageTVConsumerImpl on the capture devices
> that you want to use the new software transcoding feature for that
> capture device.

> *Software transcoding is now available as an experimental feature.
> Change sagetv.device.\<unique_id\>.consumer to
> opendct.consumer.FFmpegTransSageTVConsumerImpl to enable it. The
> transcoding profiles are per capture device and are not set by
> default. When no transcoding profile is set, the stream is only
> remuxed. 

> *Set the software transcoding profile by changing
> sagetv.device.\<unique_id\>.transcode_profile to one of the available
> profiles are stored under C:\ProgramData\OpenDCT\config\transcode on
> Windows and /etc/opendct/conf/transcode on Linux. See
> profile_example.properties for help on how you can create your own. Do
> not include the .properties extension when setting the profile.
 
> *Software transcoding will limit by weight the number of live
> transcodes at one time. The value of consumer.ffmpeg.transcode_limit
> is by default your ((total CPU core count) - 1) * 2. In all packaged
> profiles content that does not have a height of 480 has a weight of 2.
> This might need to be adjusted on computers with HyperThreading
> enabled.
 
> *HTTP failover to RTP is more responsive for non-Prime HDHomeRun devices.

> *Added forcing unlocking for non-Prime HDHomeRun devices if the device
> is locked by the IP address being used to access the device. HTTP
> tuning can cause the device to be locked by the local IP address, but
> will not unlock or allow it to be changed even though we are on the
> correct IP address.

#### 0.4.30-Beta
> *Fixed the new transcoder HashMap so it doesn't unintentionally retain
> references. The associated RAM with the buffer would never be
> returned.

> *HDHomeRun ongoing discovery only sends one packet per interval after
> the first 3 in a row. This helps prevent UDP traffic from being
> dropped because of all of the responses.

> *Changed periodic flushing so it only happens if it looks like the
> file isn't growing.

> *Changed automatic lineup creation for ATSC HDHomeRun capture devices
> so they create a new lineup per parent device instead of per tuning
> type. Automatic pooling also separates ATSC capture devices by parent
> device. This is required because some people have completely different
> lineups between their devices of the same type.

> *Added new lineup update method: COPY. This will copy another lineup
> to get updates, the tunable/ignored channel statuses in the source
> lineup will not effect the tunable/ignored channels in this lineup.
> The lineup.address property needs to be the name of the lineup to
> copy. If the lineup to be copied does not exist, this lineup will not
> be updated and an error will appear in the log.

> *Added HDHomeRun QAM HTTP streaming. HDHomeRun ClearQAM tuning maps to
> arbitrary virtual channels starting at 5000 that could change between
> channel scans. Since we can't reliably tell what we are going to get,
> we need to scan every single virtual channel until we find the one
> with the frequency and program we are looking for. OpenDCT updates the
> lineup with everything it discovers along the way, so we can reduce
> the possibility of needing to scan again in the future. It is safe to
> run a new scan on the capture device itself since OpenDCT always
> verifies that the frequency and program have not changed before it
> uses the URL associated with the virtual channel.

> *HDHomeRun Prime can now be loaded via the native detection protocol.
> This will not change how the device is named in SageTV. The following
> needs to be changed in opendct.properties to allow this:
> 1) Remove schemas-dkeystone-com including the comma in front of it
>    from upnp.new.device.schema_filter_strings_csv
> 2) Change discovery.exp_enabled from false to true
> 3) Remove HDHR3-CC from hdhr.exp_ignore_models
> *) If you only use HDHomeRun devices, you can also turn off UPnP
>    completely by changing
>    upnp.enabled to false.

> *Internal: Moved offline channel scanning registration from the
> BasicCaptureDevice to SageTVManager.

> *Internal: Cleaned up the layout of several methods.

> *Internal: Added DeviceOptions to the FFmpeg consumers.

#### 0.4.31-Beta
> *Fixed HDHomeRun Prime not checking for the correct string for
> CableCARD presence.

#### 0.4.32-Beta
> *FFmpeg transcoder now also assigns the output stream time base to the
> codec time base.

> *Internal: Cleaned up some FFmpeg transcoder code.

#### 0.4.33-Beta
> *Reversed: FFmpeg transcoder now also assigns the output stream time
> base to the codec time base.

> *Added feature that can make 720p content more compatible with H.264
> decoders that cannot keep up with 60fps broadcast. Set
> consumer.ffmpeg.h264_pts_hack to true in opendct.properties to enable
> the compatibility hack. This feature only works when using
> FFmpegTransSageTVConsumerImpl.

> *Removed trace logging from the FFmpeg transcoder.

> *Audio and video stream metadata such as language is now copied when
> available into the FFmpeg output stream when using
> FFmpegTransSageTVConsumerImpl.

> *Fixed de-duplicating FFmpeg logging. It was broken when phantom
> duplicates where fixed.

> *HDHomeRun native capture device now has it's own property for how
> long it will wait before it returns OK to SageTV while tuning a
> channel. The property is hdhr.wait_for_streaming and defaults to
> 5000(ms).

> *Fixed the profiles in the Windows installer so they are lowercase.

#### 0.4.34-Beta
> *CONFIGURATION UPGRADE: The first time you run this version, it will
> upgrade your current configuration. What this means is a few
> properties in opendct.properties will be removed and some properties
> will be modified so that you are using the best configuration. The
> HDHomeRun Prime will be switched to being discovered via its native
> discovery protocol. This upgrade will only happen once. The new
> configuration is not fully compatible with OpenDCT versions earlier
> than 0.4.30. As of 0.4.25 the properties are backed up on upgrade, so
> if this upgrade breaks anything for you and you did not make a copy of
> your old configuration, you should have a file named
> opendct.properties.0.4.xx-x containing your old configuration that you
> can use to undo the changes.

> *The following properties no longer do anything, will confuse people
> and will be removed: 
> hdhr.always_force_lockkey, 
> sagetv.device.parent.\<parent_id\>.consumer, 
> sagetv.device.parent.\<parent_id\>.channel_scan_consumer

> *'schemas-dkeystone-com' will be removed from
> 'upnp.new.device.schema_filter_strings_csv'

> *'HDHR3-CC' will be removed from 'hdhr.exp_ignore_models'

> *'discovery.exp_enabled' will be set to 'true'

> *Now all HDHomeRun devices available on the network will be discovered
> and monitored by OpenDCT by default.

> *ATSC HDHomeRun support is now a fully supported configuration. It is
> no longer experimental.

> *The channel map can now be set for HDHomeRun devices via the property
> sagetv.device.parent.\<parent_id\>.channel_map if desired. Leave this
> property blank if you do not want OpenDCT to change your channel map
> for you. This is mostly a convenience for legacy devices. This setting
> has no effect on CableCARD devices.

> *HDHomeRun discovery port can be set to a specific port by changing 
> the property hdhr.broadcast_port. If the value is less than 1024, the
> port will be chosen automatically. The default is 64998. The static
> port makes it easier to do port-based firewall rules.

> *Ubuntu init.d script was not running on startup for everyone. The
> install script now runs 'update-rc.d -f opendct defaults'. The
> uninstall script runs 'update-rc.d -f opendct remove'.
> Thanks mikejaner.

> *Addressed runlevels warning message when enabling the Ubuntu init.d
> script.

#### 0.4.35-Beta
> *Fixed a rare null pointer exception in the FFmpeg processor.

#### 0.4.36-RC1
> *Fixed opendct.properties was being version backed up every single
> time the program was started. It now only does a backup on version
> and/or config upgrade like it was supposed to do. 

> *Improved audio stream selection for FFmpeg transcoder. Bitrate when
> available is now a tie-breaker which helps with channels like PBS that
> have three two channel audio streams.

> *Fixed the COPY lineup update method not saving newly added channels.

> *Fixed a potentially very long hang when tuning InfiniTV devices that
> have rebooted.

> *Cleaned up FFmpeg logging a little more and improved atomicity of
> deduplication.

> *Detection speed increase for FFmpeg transcoder.

> *Cleaned up some HDHomeRun communications logging.

> *Improved handling of FFmpeg transcoder direct file writing failures.

> *Improved re-tune monitoring efficiency for HDHomeRun.

#### 0.4.37-RC2
> *FFmpeg Linux logging is now enabled by default. It was disabled
> before because it could cause the JVM to crash. The latest versions of
> FFmpeg do not appear to still cause this issue.

> *Fixed FFmpeg Linux logging filter so null messages are not written to
> the log.

> *Addressed higher than 33-bit dts values breaking the dts ordering
> filter.

> *FFmpeg transcoder if the dts value is not monotonic, but the pts
> value is, the dts value is adjusted to be monotonic.

> *Pre-release support for Ubuntu 16.04 LTS systemd is now a part of the
  Debian package.

#### 0.4.38-RC3
> *FFmpeg transcoding consumer can now fix invalid dts issues.

> *Improved HDHomeRun discovery so it only runs at startup, standby and
  if a device is unreachable. This was done because the discovery
  feedback can still very much interfere with active recordings using
  UDP if you have many HDHomeRun devices on your network.
   
> *Added more checks for unlikely, but allegedly possible null
  conditions in FFmpeg transcoder.
  
> *Auto-ClearQAM mapping by tuning is now enabled by default. It is
  unlikely to be a problem since it only tunes if it doesn't know the 
  channel and it will not unlock an in-use capture device.
  
> *Increased wait from 2 to 5 seconds for InfiniTV http timeout.

> *The default wait before returning OK to SageTV regardless of if the
  consumer says it's streaming or not is now 8500ms for all capture
  device implementations. 5000ms was too low.

> *Fixed the file not being closed before re-opening when the async
  writer in the FFmpeg transcoder fails to write. Thanks troll5501.

> *Fixed a possibility of losing the filename while re-tuning.

> *Fixed another possible InfiniTV tuning long wait while recovering
  from the device not being available. 

> *Capture device pooling is now considered stable.

#### 0.4.39-RC4
> *Reworked FFmpeg transcoder dts correction logic so it will be less
> aggressive.

> *Changed writer for FFmpeg consumer to ensure that files don't
  accidentally get re-opened when closing while a write is still in 
  progress.
  
> *Changed default consumer to the FFmpeg transcoding consumer.

> *Internal: some code cleanup.

#### 0.4.40-RC5
> *Duplicate log entries are now reported at the same log level as the
  duplicates so that you don't see the duplicate entry, yet no previous
  logging associated.
  
> *Dts corrective code will now transparently restart the muxer if more
> than 30 errors are encountered in under a second. Most players can
> handle this, the FFmpeg remuxer cannot deal with timestamps that are
> not monotonic.

> *Removed 33-bit dts limit checking since it appears that FFmpeg will
> take care of that automatically.

#### 0.4.41-RC6
> *Removed remuxer restarting code since it technically isn't needed if
  the dts can go as high as it wants and the muxer will continue to work
  with it.
  
> *Increased dts threshold to differences of over 10 seconds.

> *The threshold will now dynamically increase if more than 50
  corrections are made over 5 seconds.
  
#### 0.4.42-RC7
> *Changed the old FFmpeg consumer to only do == last dts discarding
  since that's the way it used to do it. It is still no longer the
  default.
 
> *Changed the dts fixing code so it will deal with streams
  individually, then sync them when it makes sense or a limit is
  reached.

> *The local IP address override is now created, but not automatically
  populated. If needed, you can set the IP address, but while it is
  blank, it will be determined automatically.
  
> *FFmpeg logger now recycles most temporary objects and avoids creating
  strings as much as possible.
  
> *Adjusted some other polling times to reduce the number of shortly
  lived objects being created and overall CPU utilization.
  
> *Profiled streaming code and optimized when possible.

> *Internal: Removed some logging stack traces that don't need to exist.

#### 0.4.43-RC8
> *Java heap size is now defined at 128MB minimum and 768MB maximum.

> *Removed 33-bit corrections. 

> *FFmpeg logger now calls out what exactly repeated.

> *Internal: Added more commenting on what everything does in the new
> FFmpeg remuxer.

#### 0.4.45-RC9
> *Fixed incorrect variable order for repeat FFmpeg logging.

> *Added additional length check in FFmpeg enhanced logging to prevent
> wasting cycles parsing an entry that isn't likely to be parsed
> successfully.

> *Fixed pts being adjusted incorrectly under some circumstances.

> *Socket server now doesn't try to register the loopback address for
> standby support.

> *Changed over to using G1GC for garbage collection.

> *Defined native crash logging location on Linux.

> *Internal: Removed some logging stack traces that don't need to exist.

#### 0.4.46-Stable
> *Features indicated as experimental in 0.4 may still have issues that
> might only be addressed in 0.5+. 0.4 changes after this release will
> only address major issues that do not require significant changes.

> *Fixed HDHomeRun devices not being re-detected after standby.

> *Added a small performance optimization to reduce the number reads
> performed by the transcoding FFmpeg consumer.

> *Added handling for a native error when getting all currently
> available network interfaces. 
  
> *Removed some tuning code that never executes anymore due to the
  delays already in place to support MPEG-PS.
  
> *Handled initial file creation failure so it returns ERROR instead of
> pointlessly pushing through.

> *Fixed issue with upload id that would cause the file be overwritten
> from the beginning if there was a disconnection.

#### 0.4.47-Stable
> *Changed starting dts tolerance from 450000 cycles to 3500000 to
> support the large gaps in Music Choice.

#### 0.4.48-Stable
> *CONFIGURATION UPGRADE: The first time you run this version, it will
> upgrade your current configuration. Anything still referencing
> FFmpegSageTVConsumerImpl will be changed over to
> FFmpegTransSageTVConsumerImpl. hdhr.wait_for_streaming and
> upnp.dct.wait_for_streaming will be changed to 15000.

> *Renamed FFmpegSageTVConsumerImpl to FFmpegOldSageTVConsumerImpl to
> force old installations to use the newer remuxer unless explicitly set
> otherwise.

> *Increased initial bytes written before returning to SageTV up to 1MB.

> *Removed small performance optimization to reduce the number reads
> performed by the transcoding FFmpeg consumer.

> *Added some logging for producer and consumer stalling.

> *Increased re-tune timeout to 16000ms.

<<<<<<< HEAD
#### 0.5.0-Beta
> *CCExtractor support for FFmpeg transcoder has been added. This
> feature only works when OpenDCT is configured to write directly (not
> upload id). To enable, change consumer.ffmpeg.ccextractor_enabled to
> true. Some channels in H.264 do not work well with CCExtractor. This
> feature was added primarily so that if you transcode the video, you
> don't loose the captions.
  
> *Added opendct.consumer.DynamicConsumerImpl as the new default
> consumer. To change over to the new consumer from a previous
> installation, change the values of sagetv.device.\<unique_id\>.consumer
> to opendct.consumer.DynamicConsumerImpl.

> *InfiniTV devices now have their own capture device and tuning via
> UPnP is considered deprecated. Discovery is still via UPnP.

> *UPnP detection is now on demand by default similar to how the
> HDHomeRun detection currently works. This cuts down on traffic.

> *New HDHomeRun lineups are now assigned the device id instead of IP
> address so if the IP address changes, the lineup knows where to now
> look.

> *All devices will now update their IP address if it changes.
  
> *The internal circular buffer is now based completely off heap. The
> raw stream data now never enters the JVM. The circular buffers are
> also recycled so they don't need to be re-allocated on start and stop.
 
> *Devices that use HTTP for streaming now use a direct byte buffer for
> communications by default. To move to the new communications method,
> change sagetv.device.parent.\<parent_id\>.http.producer to
> opendct.producer.NIOHTTPProducerImpl.

> *Removed EIA information from channels since it is never used.

> *Changed Linux priority from -19 to -5 since -19 puts the process
> higher than some network processes which might be a bad idea.

> *Too many to list optimizations for the remuxer to greatly reduce
> object creation resulting in a measurable increase in overall
> throughput.

> *Trying out fastutils for some of the bigger hash maps where possible.

> *Added Music Choice transcoding profile (ultrafast_mc). This matches
> Music Choice channels based on their relatively unique
> characteristics. It is possible to have an SD channel come in as a
> false positive, but it should be rare.

#### 0.5.1-Beta
> *CONFIGURATION UPGRADE: The first time you run this version, it will
> upgrade your current configuration. Anything still referencing
> FFmpegSageTVConsumerImpl will be changed over to DynamicConsumerImpl.
> This will not change anything set to FFmpegTransSageTVConsumerImpl.

> *Renamed FFmpegSageTVConsumerImpl to FFmpegOldSageTVConsumerImpl to
> force old installations to use the newer remuxer unless explicitly set
> otherwise.

> *Fixed DynamicConsumerImpl not populating the
> sagetv.device.\<unique_id\>.consumer properties if the property did
> not already exist.

> *Changed startup and resume from standby to not rely on a known number
> of capture devices. It will now check every time a new capture device
> is loaded to see if it's the one SageTV is requesting until the
> required devices timeout
> (sagetv.device.global.required_devices_loaded_timeout_ms). This should
> also result in faster resume tuning times since the program no longer
> needs to wait for all required devices to be loaded.

> *Increased wait for response from InfiniTV devices to 10 seconds.

> *Amount of data required to be written before returning OK to SageTV
> is now based on how much was needed for FFmpeg to detect the streams.

> *Added some FFmpeg optimizations to ensure that a key video frame is
> at the very start of the container when possible. This appears to
> provide additional assurance so that MPEG-PS files are detected 
> correctly.  

> *File growth monitoring is now more aggressive.

> *Added some logging to tuning monitor.

> *Fixed reading potentially getting stuck during detection.

> *Added new option to disable HDHomeRun ClearQAM remapping and
> frequency/program verification for configuration without a reference
> tuner with a CableCARD installed. To disable the remapping feature,
> change the value of hdhr.allow_qam_remapping to false.

#### 0.5.2-Beta
> *Fixed null pointer exception related to logging when file doesn't
> exist on re-tune.

> *Write out larger chunks of data per write on FFmpeg transcoder.

> *Added a timing component to checking the file length since it's an
> expensive operation when we are just trying to catch up.

> *Fixed failure to deallocate the input context when detection fails
> and the buffer is reset.

> *Added handling for when Cling is unable to open the requested port.

#### 0.5.3-Beta
> *Added new "Generic HTTP" consumer. This consumer should work with
> any non-SSL URL that is actually a stream when downloaded. To create
> entries for these devices, create names for them under the property
> generic.http.device_names_csv in opendct.properties separated by
> commas. (Ex. generic.http.device_names_csv=Encoder 1,Encoder 2) Start
> the OpenDCT service, let it run for a few seconds, then stop it. You
> should now see entries in opendct.properties that have the property
> sagetv.device.\<unique_id\>.device_name matching the name of the
> devices you requested. You will also see the following properties
> related to setting up this specific capture device (always use the
> full path to any executable):
>
> sagetv.device.\<unique_id\>.channel_padding=0
>
> sagetv.device.\<unique_id\>.custom_channels_csv=
>
> sagetv.device.\<unique_id\>.pretuning_executable=
>
> sagetv.device.\<unique_id\>.stopping_executable=
>
> sagetv.device.\<unique_id\>.streaming_url=
>
> sagetv.device.\<unique_id\>.streaming_url2=
>
> sagetv.device.\<unique_id\>.streaming_url2_channels=
>
> sagetv.device.\<unique_id\>.tuning_delay_ms=0
>
> sagetv.device.\<unique_id\>.tuning_executable=
>
> **channel_padding** is the minimum length to be passed for the %c%
> variable. Values shorter than this length will have zeros (0) appended
> to the left of the channel to make up the difference. (Ex. 8 becomes
> 008 if this is set to 3.)
>
> **custom_channels** is an optional **semicolon** delimited list of
> channels you want to appear in SageTV for this device. This is a
> shortcut around creating an actual OpenDCT lineup. If there are any
> values in the field, they will override the lineup assigned to this
> capture device on a channel scan. This provides an easy way to add
> channels if you are not actually going to use guide data.
>
> **pretuning_executable** is an optional executable that if defined,
> will always be run before actually tuning the channel. You can add the
> channel as an argument by using the variable %c%. Don't forget to
> escape backslashes (\ needs to be \\).
>
> **stopping_executable** is an optional executable that if defined,
> will always be run when the capture device is told to stop. You can
> add the last tuned channel as an argument by using the variable %c%.
> Don't forget to escape backslashes (\ needs to be \\).
>
> **streaming_url** is a URL that points directly to an audio/video
> stream. HLS and m3u8 playlists are not supported at this time.
>
> **streaming_url2** is an alternative URL that points directly to an
> audio/video stream. This stream will only be used if a channel matches
> one of the ranges in **streaming_url2_channels**. HLS and m3u8
> playlists are not supported at this time.
>
> **streaming_url2_channels** are the channel ranges that will use the
> alternative URL. This uses the same formatting as the dynamic consumer
> channel ranges.
>
> **tuning_delay_ms** is the amount of time in milliseconds to wait
> after the program associated with **tuning_executable** has returned.
>
> **tuning_executable** is an optional executable that if defined will
> be used to change the channel being streamed. Insert %c% where the
> channel needs to be provided to the executable. If %c% isn't provided,
> but this property is defined, the channel number will be appended as
> a final parameter. Don't forget to escape backslashes (\ needs to be
> \\).
> Ex. /full/path/tune 0 %c% or C:\\Full\\Path\\tune.exe 0 %c%

> *Added 59 second videos that will be streamed in place of an actual
> recording if the channel is detected to be Copy Once or Copy Never.

> *Added a check after tuning that will return to SageTV early if the
> copy protection status is Copy Once or Copy Never.

> *Added a property to enable the use of the timebase 1/0 instead of
> the standard stream timebase of 90khz. This can make recording more
> compatible with programs that do not work well with VBR MPEG-TS
> streams that FFmpeg generates. Set the property
> consumer.ffmpeg.use_compat_timebase to true if you want to enable
> this.

> *Added a property to enable the use of a constant bitrate for MPEG-TS.
> This can make recording more compatible with programs that do not work
> well with VBR MPEG-TS streams generated by FFmpeg. Set the property
> consumer.ffmpeg.use_mpegts_cbr to true if you want to enable this.

> *Added a few efficiency improvements to the tuning monitor.

> *Added more FFmpeg null condition handling.

> *Changed initial bytes streamed for FFmpeg to be closer to what's
> actually needed to start playback.

> *Changed FFmpeg offset calculations so that all new and switched
> recordings are offset as close to 0 as possible.

> *Changed FFmpeg behind tolerance to no more than four frames, since
> being behind is a much bigger issue than being too far ahead. In CBR,
> this could have the effect of dropping an entire commercial. That may
> not sound like a bad thing, but that ~30 seconds missing could be
> enough to make SageTV think there's a problem.  

> *Improved responsiveness of raw consumer.

> *Fixed FFmpeg audio channel selection so a greater weight is put on
> the bitrate over the number of frames that have arrived.
 
> *Fixed FFmpeg stream detection so that when a program is not provided,
> it will try to get all of the streams associated with the first usable
> video stream when one is found. 

> *Fixed 1/90000 ratio so it uses hex instead of an integer. This keeps
> Java from signing it.

> *Fixed a potential offset calculating error in FFmpeg related to the
> new aggregate write feature.

> *Removed PTS hack property and code. It's not as useful as expected. 

> *Removed file missing and file size checking while directly writing
> files from FFmpeg consumer.

> *Removed waiting for key audio packet(s). Now once the first video key
> frame is written, all audio packets from that point on are written. 

> *Removed ability to use the old UPnP detection method and device.

> *Removed the old FFmpeg implementation.

#### 0.5.4-Beta
> *Added code to make sure if DRM is encountered mid-recording, the
  recording doesn't get completely wiped. Instead the message will be
  appended to the end.

> *Added a little more logging around capture device detection and
> loading.

> *Added handling for when SageTV makes a second request while we are
> still waiting for the resolution to change.

> *Added option to turn off the copy protection videos. Set
> error_videos_enabled to false to disable the videos.

> *Added assumption that 0 tuners on an HDHomeRun device should be 2. If
> this adjustment is needed and wasn't expected, it will appear in the
> logs.

> *Moved streaming to start before tuning_executable and after
> pretuning_executable. This results in the streaming starting sooner.

> *Due to the change above now if your script/executable returns the
> exit code 12000, all currently buffered data will be dumped. This is
> mostly useful if the channel resolution changed so you don't get a
> recording containing the event.

> *Fixed a number formatting exception.

> *Fixed multiple calls to get the OS version when it's already a
> static final value.

> *Internal: Capture devices now understand different device types as
> requested by SageTV.
=======
> *Fixed counter not resetting on SWITCH for direct FFmpeg consumer.

#### 0.4.49-Stable
> *Backported the FFmpeg stream detection from 0.5.3.

> *Added some more null pointer checking.

> *Fixed some wording in the consumer factory logging.
>>>>>>> fae2a9df
<|MERGE_RESOLUTION|>--- conflicted
+++ resolved
@@ -838,7 +838,15 @@
 
 > *Increased re-tune timeout to 16000ms.
 
-<<<<<<< HEAD
+> *Fixed counter not resetting on SWITCH for direct FFmpeg consumer.
+
+#### 0.4.49-Stable
+> *Backported the FFmpeg stream detection from 0.5.3.
+
+> *Added some more null pointer checking.
+
+> *Fixed some wording in the consumer factory logging.
+
 #### 0.5.0-Beta
 > *CCExtractor support for FFmpeg transcoder has been added. This
 > feature only works when OpenDCT is configured to write directly (not
@@ -1115,14 +1123,4 @@
 > static final value.
 
 > *Internal: Capture devices now understand different device types as
-> requested by SageTV.
-=======
-> *Fixed counter not resetting on SWITCH for direct FFmpeg consumer.
-
-#### 0.4.49-Stable
-> *Backported the FFmpeg stream detection from 0.5.3.
-
-> *Added some more null pointer checking.
-
-> *Fixed some wording in the consumer factory logging.
->>>>>>> fae2a9df
+> requested by SageTV.