--- conflicted
+++ resolved
@@ -826,7 +826,6 @@
 
 > *Renamed FFmpegSageTVConsumerImpl to FFmpegOldSageTVConsumerImpl to
 > force old installations to use the newer remuxer unless explicitly set
-<<<<<<< HEAD
 > otherwise.
 
 #### 0.5.0-Beta
@@ -899,7 +898,4 @@
 > required devices timeout
 > (sagetv.device.global.required_devices_loaded_timeout_ms). This should
 > also result in faster resume tuning times since the program no longer
-> needs to wait for all required devices to be loaded. 
-=======
-> otherwise.
->>>>>>> 96c34875
+> needs to wait for all required devices to be loaded.