## OpenDCT Release Notes

#### 0.3.6-Beta
> *Initial public beta release.

#### 0.3.7-Beta
> *The network encoder will now poll the the incoming data every 4
> seconds for activity. If the data has stopped streaming, it will
> re-tune the DCT. It will continue to re-tune the DCT until SageTV
> tells it to STOP or it successfully re-tunes the channel. This is
> needed because some devices can reboot in the middle of streaming and
> SageTV takes too long to react to the halted recording.

#### 0.3.8-Beta
> *Added firewall configurations to the install packages.
> **Windows will install firewall exceptions for you if you are using
> the Windows Firewall.
> **CentOS 7 and Fedora 22 will provide a firewalld service that can be
> enabled.
> **Ubuntu 14.04 will provide a script to enable rules via ufw.
> **Changed default RTP receiving port change to 8300-8500 since the
> previous default could conflict with the SageTV discovery port.

> *Added optional support for the HDHomeRun lock to be taken even if
> another device has already locked it.

#### 0.3.9-Beta
> *Removed loopback devices from the auto-detection of the local
> interface.

> *Added custom property on a per parent property to manually set the IP
> address of the local interface to use for device communication.

#### 0.3.10-Beta
> *Relaxed the source protocol requirement when creating a new UPnP
> capture device.

> *Added wrapper.exe to firewall exceptions on Windows installer.

#### 0.3.11-Beta
> *Fixed a regression in local interface auto-detection due to a GitHub
> commit failure.

#### 0.3.12-Beta
> *Fixed local interface auto-detection and tested under several
> conditions. It should now work in all normal situations.

#### 0.3.13-Beta
> *Fixed some error handling issues in RTSP configuration.

#### 0.3.14-Beta
> *Fixed error handling issues with corrupt lineups.

#### 0.3.15-Stable
> *No changes. This is a final release. I am considering this stable
> since we have not found any new issues relating to overall program
> functionality and all major issues have been resolved. There will be
> no further updates to this version unless something critical is
> discovered and the current latest version is not yet stable.

#### 0.3.16-Stable
> *Backported: Fixed an unreliable timeout issue with the re-tuning
> monitoring thread under the right conditions.

#### 0.3.17-Stable
> *Upped UDP recieve packet size to 65508.

#### 0.3.18-Stable
> *Ubuntu init.d script was not running on startup for everyone. The
> install script now runs 'update-rc.d -f opendct defaults'. The
> uninstall script runs 'update-rc.d -f opendct remove'.
> Thanks mikejaner.

> *Addressed runlevels warning message when enabling the Ubuntu init.d
> script.

#### 0.4.0-Beta
> *Added tuner pooling as an experimental feature turned off by default.
> Set the property pool.enabled=true to enable it. There are no
> fundamental issues, but this is it's first release, so it will be
> considered experimental for now. ClearQAM and DCT devices are
> automatically put in their own pools. Tuning is based on merit, then
> if the device is locked externally or not. Do not combine capture
> devices in a pool that cannot tune the same channels.  

> *Cleaned up some logging excess with the InfiniTV channel updates.

> *Fixed duplicate detection removing all channels but one when Prime is
> in ClearQAM mode.

> *Added a channels.prime.enable_all_channels=true property that when
> true and and the lineup is detected to not be ClearQAM, all channels
> are assumed tunable. This is a safe setting since the list is a result
> of a channel scan unlike the InfiniTV. This allows you to do a channel
> scan from SageTV and get exactly the list on the Prime returned up to
> 159 channels (SageTV limitation).

> *Added the properties upnp.service.configuration.ignore_interfaces_csv
> and upnp.service.configuration.ignore_local_ip_csv so you can exclude
> interfaces from UPnP detection by name and/or by local IP address.

> *Fixed line endings on Windows for exceptions logged by log4j2.

> *Internal: Removed concurrent connection checking since it doesn't do
> anything helpful and is now one less decision branch.

> *Internal: Fixed a few methods that might not run in all cases on Java
> 1.7.

> *Internal: Fixed the Gradle script so EOL in Linux packages will
> always be correct regardless of how the files were downloaded. 

#### 0.4.1-Beta
> *Added handling for Prime urls with copy protection so they don't get
> enabled in the lineup.

> *Fix a problem when tuning the frequency 0 that could potentially
> cause a device to never unlock.

#### 0.4.2-Alpha
> *Modified circular buffer to accommodate seeking after detection.
> Testing has been very successful, but watch this release very
> carefully and report any issues with a log attached.

#### 0.4.3-Alpha
> *Added and tested seek error handling to the circular buffer. More
> testing needed.

#### 0.4.4-Alpha
> *Still alpha due to the circular buffer changes.

> *Added monitoring and validation for RTCP. Currently no responses are
> generated. This is just so we know if it's happening.

> *Internal: Added channel number to consumer so it can change it's
> behavior optionally based on the currently tuned channel.

> *Internal: Logging line ending and space usage improvements.

#### 0.4.5-Alpha
> *Fixed issue with RTCP port not closing at the right time.

> *Added logging for initial packet losses, less than 12 bytes packet
> losses and packet size limit possibly exceeded warnings.

> *Increased UDP buffer from 1500 to 65508 which is the largest size any
> UDP packet should ever be.

#### 0.4.6-Alpha
> *Changed UDP buffer to start at 1500 and dynamically resize to fit the
> current situation. It saves the final size and uses it the next time
> so detection only needs to happen once.

#### 0.4.7-Alpha
> *Addresses a null pointer issue when tuning using UPnP.

#### 0.4.8-Alpha
> *Fixed an unreliable timeout issue with the re-tuning monitoring
> thread under the right conditions.

> *Changed wrapper.conf to not restart on exit conditions that can't
> possibly be corrected by restarting the program.

> *Fixed an issue with HDHomeRun program detection not returning a value
> when it had not yet reached the timeout.

#### 0.4.9-Beta
> *Returned to beta now that the new buffer has been in use for about a
> week without any complaints relating to the buffer. The changes were
> not intense enough to warrant any further testing. We now have a junit
> test to help confirm the integrity of the buffer.

> *Fixed speed and line termination issue when returning PROPERTIES.

#### 0.4.10-Beta
> *Added feature to clean up log files based on available free space.
> The default minimum free space is 1GB. Free space could be a very real
> issue if logging gets intense for any reason and logging should never
> be the cause of your server failing. This runs after log files are
> deleted by date.

> *Increased logging for re-tuning to help determine why it happened.

> *Internal: Changed to TestNG for greater flexibility in testing.

#### 0.4.11-Beta
> *Fixed race condition in circular buffer.

> *Added suspend logic to handle unexpected states better.

#### 0.4.12-Beta
> *Additional fixes for seeking in the circular buffer logic.

> *Added more suspend logic to handle unexpected states.

> *Windows installer now applies firewall settings the official way.

#### 0.4.13-Beta
> *Windows installer now will not fail on firewall rules on upgrades. If
> you need to roll back to 0.4.12, you will need to install 0.4.11
> first, then 0.4.12 to get around the firewall upgrade issues.

> *Addressed possibility that the RTP stall monitoring thread could
> continue running even after it should have stopped. This has no
> serious consequence other than annoying logged warnings.

> *Fixed a rare null pointer issue in the FFmpeg consumer. [ws]

> *Addressed standby issue with UPnP devices not responding quickly
> enough.

> *Fixed standby network listener to work with the new standby code. It
> will now wait for the network to be available before resuming any
> other activities like it did before the update.

#### 0.4.14-Beta
> *Changed over to a more public beta.

#### 0.4.15-Beta
> *Added tunable thread priorities for consumer and producer threads.

> *Internal: Removed desired PID from consumer interface since it can be
> unreliable.

#### 0.4.16-Beta
> *Limited program detection to 2 seconds. Normally it's detected in
> less than 200ms, so this should not introduce any new issues and
> should keep the capture device from returning so late that the
> circular buffer is overflowing.

> *Added more resilience to the HDHomeRun native communications. It will
> now try up to 5 times at 1 second intervals to reach a device before
> it gives up.

> *Improved fragmented HDHomeRun response support.

#### 0.4.17-Beta
> *HDHomeRun packet length was not accounting for the 4 byte header and
> 4 byte CRC when ensuring we don't have a fragmented packet.

> *Addressed more possible situations for HDHomeRun communication
> failures.

> *Fixed single character HDHomeRun response handling.

> *Added a byte array queue buffer to the circular buffer to help with
> data overflow situations. It will queue up to 4x the size of the
> buffer in a data overflow situation.

#### 0.4.18-Beta
> *To be more compliant with Debian, all Linux future packages now use
> /etc/opendct/conf for configuration. That includes opendct.properties.
> The install scripts will detect old configurations and copy your
> /opt/opendct/conf folder to /etc/opendct/conf, then rename
> /opt/opendct/conf to /opt/opendct/conf.moved in the /opt/opendct/conf
> folder. The copy is triggered on the existence of /opt/opendct/conf so
> it will only trigger once. You can safely delete
> /opt/opendct/conf.moved if you want to clean up.

> *Fedora 23 is now officially supported.

> *Internal: Updated Linux install package build scripts for better
> compliance with current standards.

> *Optimized overflow queue and removed debug code in buffer from production code.

> *Changed how InfiniTV ClearQAM tuning stops the packet stream without
> completely tearing down RTSP. The old way could put InfiniTV 6 devices
> in a state that requires a soft reboot to be able to detect programs
> available on the tuned frequency again. This issue happens with the
> CGMS-A fix firmware installed.

#### 0.4.19-Beta
> *Added detection for old InfiniTV 4 firmwares to prevent http tuning
> from being able to be selected since it will not work.

> *Upload ID is now disabled by default since it might cause Java heap
> problems for some setups. Current installations upgrading will retain
> the enabled setting.

> *Improved UPnP search thread.

> *Improved FFmpeg detection times and stream selection accuracy. [ws]

> *Experimental support for MPEG-PS.

> *OpenDCT when tuning a new channel now doesn't respond to SageTV until
> FFmpeg has completed detection or 5 seconds have passed. This is
> necessary to support proper detection of MPEG-PS by SageTV.

#### 0.4.20-Beta
> *Added check at startup for at least one network interface to be
> present before continuing startup. This has a default timeout of 2
> minutes.

> *Circular buffer now expands dynamically during FFmpeg detection. To
> simplify things, the max probe size is now always the requested
> circular buffer size times 3 then minus 1MB. That way the detection
> will always be able to take advantage of the largest size the buffer
> could possibly be.

> *Official support for MPEG-PS.

> *Experimental support for HDHomeRun ATSC and ClearQAM capture devices.
> Channel scanning is not an option and will likely not be an option for
> a while because of how SageTV maps ATSC channels. To enable support,
> you must enable the new capture device detection method. To do this,
> change discovery.exp_enabled from false to true in opendct.properties.
> The new detection method currently excludes the Prime from detection
> so you will not have any conflicts when UPnP loads the same device.

> *Fixed the extracting of the frequency from a currently tuned channel.
> It was removing the last 3 zeros, while the current approach is to
> keep them. The removal was to keep things consistent between InfiniTV
> and Prime, but now 3 zeros are added to InfiniTV aquired lineups and
> are only removed if tuning an InfiniTV device.

> *Internal: Created framework for capture device detection that enables
> the addition of new detection methods to be more like creating a
> plugin.

> *Internal: HDHomeRun native detection method completely implemented.

> *Internal: Enabled JSW configuration reload on restart for future
> automatic/requested upgrading via web interface. This method of
> updating is not currently in use and will be disabled by default.

#### 0.4.21-Beta
> *HDHomeRun will now use any local UDP port that's available for
> discovery. 

> *HDHomeRun legacy devices can now be tuned in us-bcast mode.

> *Internal: Converted channel update methods to use device options for
> configuration.

#### 0.4.22-Beta
> *HDHomeRun device detection is now broadcasted per available interface
> similar to UPnP.

> *HDHomeRun ATSC channel detection now works for non-legacy devices.
> Legacy may work, but is untested. After running the channel scan, you
> will need to clear remapped channels for the lineup.

#### 0.4.23-Beta
> *Fixed blind HDHomeRun ATSC tuning.

> *Minor improvements to HDHomeRun network interface acquisition.

> *Better handling of upload id connection problems.

> *FFmpeg now loads asynchronously as early as possible in startup. This
> results in devices becoming ready up to 5 seconds sooner.

> *Improved ClearQAM auto-mapping from HDHomeRun DCT by tuning
> performance.

> *Internal: Improved HDHomeRun discovery and capture device logging.

> *Internal: Removed continuity check from 0 to 1 for PID 0 from logs.

#### 0.4.24-Beta
> *Fixed legacy HDHomeRun ATSC tuning.

> *Improved responsiveness for low bit-rate channels when stopping.

#### 0.4.25-Beta
> *Removed 'non monotonically increasing dts to muxer' filtering for
> this release only.

> *Channel scans now mostly work regardless of how many channels are
> returned. Note that there can still be mapping issues depending on
> what channel number SageTV has decided to use for the provided
> channel.

> *HDHomeRun ATSC/QAM devices will use an HTTP URL when available. This
> should help with overall stream integrity. This behavior can be turned
> off by changing the value of hdhr.allow_http_tuning to false.

> *HDHomeRun Extend devices can use a transcoding profile when an HTTP
> URL is available. The profile can be set by changing the value of
> hdhr.extend_transcode_profile to a valid profile. 
>
> Transcode Profiles:
>    * heavy: transcode to AVC with the same resolution, frame-rate, and interlacing as the original stream. For example 1080i60 AVC 1080i60, 720p60 AVC 720p60.
>    * mobile: trancode to AVC progressive not exceeding 1280x720 30fps.
>    * internet720: transcode to low bitrate AVC progressive not exceeding 1280x720 30fps.
>    * internet480: transcode to low bitrate AVC progressive not exceeding 848x480 30fps for 16:9 content, not exceeding 640x480 30fps for 4:3 content.
>    * internet360: transcode to low bitrate AVC progressive not exceeding 640x360 30fps for 16:9 content, not exceeding 480x360 30fps for 4:3 content.
>    * internet240: transcode to low bitrate AVC progressive not exceeding 432x240 30fps for 16:9 content, not exceeding 320x240 30fps for 4:3 content.

> *Upgrades now automatically create a backup of the opendct.properties
> file on first start. Since this is the first release to actually make
> these kinds of backups, the first backup will not know what the last
> version was, so the backup filename will just have a number attached.

> *Internal: Added configuration file versioning for future use. This
> number should be incremented whenever a property default has been
> changed and you would like everyone to use the new default. It must
> always be incremented when any property changes to another format. The
> conversion from the old format to the new format must be automatic if
> possible. Only change property formats when absolutely necessary. Be
> sure to at least mention the change in the log as INFO and it might
> also be nice to post a useful message for the web interface if
> the change might cause previously unexpected behavior. 

> *Internal: Handling of wrapper.log file sizes is now managed and also
> included in the cleanup as a last resort if the disk space goes below
> the default 1GB threshold.

#### 0.4.26-Beta
> *Enhanced handling of DTS non-monotonic situations.

> *Direct file writing in the FFmpeg consumer now forces the data to
> disk on each write and verifies that the file has not been deleted.

#### 0.4.27-Beta
> *Direct file writing now uses a tunable property that is set to flush
> every 1MB instead of every time FFmpeg uses the write callback. The
> property name is consumer.ffmpeg.min_direct_flush_size.

#### 0.4.28-Beta
> *Changed InfiniTV HTTP tuning to not leave RTSP stream open on STOP.
> The timing in the code based on response time from the tuner makes it
> look like it's faster to leave it open, but after looking at total
> tuning time, it looks like it's the same amount of time.

> *DTS non-monotonic frames are dropped again. After looking at the
> results of leaving the frames in, it appears to create more problems
> than it helps.

> *FFmpeg write flushing can be disabled by setting
> consumer.ffmpeg.min_direct_flush_size to -1.

> *Resume logic now includes waiting for all network interfaces that
> SageTV communicates on. Before it only waited for network interfaces
> that had capture devices on them.

> *Fixed firewall script for Ubuntu.

> *Internal: FFmpeg logging will now de-duplicate log entries and can
> filter by parent context.

> *Internal: Fixed a logging issue whereby a listening thread can have
> 'null' when the name should be 'Unknown.'

#### 0.4.29-Beta
> *The FFmpeg default read/write transfer buffer size
> (consumer.ffmpeg.rw_buffer_size) is now 262144 bytes by default with a
> minimum size of 65536. Values less than the maximum RTP packet size
> received occasionally cause continuity problems for an unknown reason
> that might be related to why they come in a non-standard RTP frame
> size from the tuner.

> *The consumer is now set per capture device. After running OpenDCT for
> about 30 seconds and then stopping it. Change
> sagetv.device.\<unique_id\>.consumer to
> opendct.consumer.FFmpegTransSageTVConsumerImpl on the capture devices
> that you want to use the new software transcoding feature for that
> capture device.

> *Software transcoding is now available as an experimental feature.
> Change sagetv.device.\<unique_id\>.consumer to
> opendct.consumer.FFmpegTransSageTVConsumerImpl to enable it. The
> transcoding profiles are per capture device and are not set by
> default. When no transcoding profile is set, the stream is only
> remuxed. 

> *Set the software transcoding profile by changing
> sagetv.device.\<unique_id\>.transcode_profile to one of the available
> profiles are stored under C:\ProgramData\OpenDCT\config\transcode on
> Windows and /etc/opendct/conf/transcode on Linux. See
> profile_example.properties for help on how you can create your own. Do
> not include the .properties extension when setting the profile.
 
> *Software transcoding will limit by weight the number of live
> transcodes at one time. The value of consumer.ffmpeg.transcode_limit
> is by default your ((total CPU core count) - 1) * 2. In all packaged
> profiles content that does not have a height of 480 has a weight of 2.
> This might need to be adjusted on computers with HyperThreading
> enabled.
 
> *HTTP failover to RTP is more responsive for non-Prime HDHomeRun devices.

> *Added forcing unlocking for non-Prime HDHomeRun devices if the device
> is locked by the IP address being used to access the device. HTTP
> tuning can cause the device to be locked by the local IP address, but
> will not unlock or allow it to be changed even though we are on the
> correct IP address.

#### 0.4.30-Beta
> *Fixed the new transcoder HashMap so it doesn't unintentionally retain
> references. The associated RAM with the buffer would never be
> returned.

> *HDHomeRun ongoing discovery only sends one packet per interval after
> the first 3 in a row. This helps prevent UDP traffic from being
> dropped because of all of the responses.

> *Changed periodic flushing so it only happens if it looks like the
> file isn't growing.

> *Changed automatic lineup creation for ATSC HDHomeRun capture devices
> so they create a new lineup per parent device instead of per tuning
> type. Automatic pooling also separates ATSC capture devices by parent
> device. This is required because some people have completely different
> lineups between their devices of the same type.

> *Added new lineup update method: COPY. This will copy another lineup
> to get updates, the tunable/ignored channel statuses in the source
> lineup will not effect the tunable/ignored channels in this lineup.
> The lineup.address property needs to be the name of the lineup to
> copy. If the lineup to be copied does not exist, this lineup will not
> be updated and an error will appear in the log.

> *Added HDHomeRun QAM HTTP streaming. HDHomeRun ClearQAM tuning maps to
> arbitrary virtual channels starting at 5000 that could change between
> channel scans. Since we can't reliably tell what we are going to get,
> we need to scan every single virtual channel until we find the one
> with the frequency and program we are looking for. OpenDCT updates the
> lineup with everything it discovers along the way, so we can reduce
> the possibility of needing to scan again in the future. It is safe to
> run a new scan on the capture device itself since OpenDCT always
> verifies that the frequency and program have not changed before it
> uses the URL associated with the virtual channel.

> *HDHomeRun Prime can now be loaded via the native detection protocol.
> This will not change how the device is named in SageTV. The following
> needs to be changed in opendct.properties to allow this:
> 1) Remove schemas-dkeystone-com including the comma in front of it
>    from upnp.new.device.schema_filter_strings_csv
> 2) Change discovery.exp_enabled from false to true
> 3) Remove HDHR3-CC from hdhr.exp_ignore_models
> *) If you only use HDHomeRun devices, you can also turn off UPnP
>    completely by changing
>    upnp.enabled to false.

> *Internal: Moved offline channel scanning registration from the
> BasicCaptureDevice to SageTVManager.

> *Internal: Cleaned up the layout of several methods.

> *Internal: Added DeviceOptions to the FFmpeg consumers.

#### 0.4.31-Beta
> *Fixed HDHomeRun Prime not checking for the correct string for
> CableCARD presence.

#### 0.4.32-Beta
> *FFmpeg transcoder now also assigns the output stream time base to the
> codec time base.

> *Internal: Cleaned up some FFmpeg transcoder code.

#### 0.4.33-Beta
> *Reversed: FFmpeg transcoder now also assigns the output stream time
> base to the codec time base.

> *Added feature that can make 720p content more compatible with H.264
> decoders that cannot keep up with 60fps broadcast. Set
> consumer.ffmpeg.h264_pts_hack to true in opendct.properties to enable
> the compatibility hack. This feature only works when using
> FFmpegTransSageTVConsumerImpl.

> *Removed trace logging from the FFmpeg transcoder.

> *Audio and video stream metadata such as language is now copied when
> available into the FFmpeg output stream when using
> FFmpegTransSageTVConsumerImpl.

> *Fixed de-duplicating FFmpeg logging. It was broken when phantom
> duplicates where fixed.

> *HDHomeRun native capture device now has it's own property for how
> long it will wait before it returns OK to SageTV while tuning a
> channel. The property is hdhr.wait_for_streaming and defaults to
> 5000(ms).

> *Fixed the profiles in the Windows installer so they are lowercase.

#### 0.4.34-Beta
> *CONFIGURATION UPGRADE: The first time you run this version, it will
> upgrade your current configuration. What this means is a few
> properties in opendct.properties will be removed and some properties
> will be modified so that you are using the best configuration. The
> HDHomeRun Prime will be switched to being discovered via its native
> discovery protocol. This upgrade will only happen once. The new
> configuration is not fully compatible with OpenDCT versions earlier
> than 0.4.30. As of 0.4.25 the properties are backed up on upgrade, so
> if this upgrade breaks anything for you and you did not make a copy of
> your old configuration, you should have a file named
> opendct.properties.0.4.xx-x containing your old configuration that you
> can use to undo the changes.

> *The following properties no longer do anything, will confuse people
> and will be removed: 
> hdhr.always_force_lockkey, 
> sagetv.device.parent.\<parent_id\>.consumer, 
> sagetv.device.parent.\<parent_id\>.channel_scan_consumer

> *'schemas-dkeystone-com' will be removed from
> 'upnp.new.device.schema_filter_strings_csv'

> *'HDHR3-CC' will be removed from 'hdhr.exp_ignore_models'

> *'discovery.exp_enabled' will be set to 'true'

> *Now all HDHomeRun devices available on the network will be discovered
> and monitored by OpenDCT by default.

> *ATSC HDHomeRun support is now a fully supported configuration. It is
> no longer experimental.

> *The channel map can now be set for HDHomeRun devices via the property
> sagetv.device.parent.\<parent_id\>.channel_map if desired. Leave this
> property blank if you do not want OpenDCT to change your channel map
> for you. This is mostly a convenience for legacy devices. This setting
> has no effect on CableCARD devices.

> *HDHomeRun discovery port can be set to a specific port by changing 
> the property hdhr.broadcast_port. If the value is less than 1024, the
> port will be chosen automatically. The default is 64998. The static
> port makes it easier to do port-based firewall rules.

> *Ubuntu init.d script was not running on startup for everyone. The
> install script now runs 'update-rc.d -f opendct defaults'. The
> uninstall script runs 'update-rc.d -f opendct remove'.
> Thanks mikejaner.

> *Addressed runlevels warning message when enabling the Ubuntu init.d
> script.

#### 0.4.35-Beta
> *Fixed a rare null pointer exception in the FFmpeg processor.

#### 0.4.36-RC1
> *Fixed opendct.properties was being version backed up every single
> time the program was started. It now only does a backup on version
> and/or config upgrade like it was supposed to do. 

> *Improved audio stream selection for FFmpeg transcoder. Bitrate when
> available is now a tie-breaker which helps with channels like PBS that
> have three two channel audio streams.

> *Fixed the COPY lineup update method not saving newly added channels.

> *Fixed a potentially very long hang when tuning InfiniTV devices that
> have rebooted.

> *Cleaned up FFmpeg logging a little more and improved atomicity of
> deduplication.

> *Detection speed increase for FFmpeg transcoder.

> *Cleaned up some HDHomeRun communications logging.

> *Improved handling of FFmpeg transcoder direct file writing failures.

> *Improved re-tune monitoring efficiency for HDHomeRun.

#### 0.4.37-RC2
> *FFmpeg Linux logging is now enabled by default. It was disabled
> before because it could cause the JVM to crash. The latest versions of
> FFmpeg do not appear to still cause this issue.

> *Fixed FFmpeg Linux logging filter so null messages are not written to
> the log.

> *Addressed higher than 33-bit dts values breaking the dts ordering
> filter.

> *FFmpeg transcoder if the dts value is not monotonic, but the pts
> value is, the dts value is adjusted to be monotonic.

> *Pre-release support for Ubuntu 16.04 LTS systemd is now a part of the
  Debian package.

#### 0.4.38-RC3
> *FFmpeg transcoding consumer can now fix invalid dts issues.

> *Improved HDHomeRun discovery so it only runs at startup, standby and
  if a device is unreachable. This was done because the discovery
  feedback can still very much interfere with active recordings using
  UDP if you have many HDHomeRun devices on your network.
   
> *Added more checks for unlikely, but allegedly possible null
  conditions in FFmpeg transcoder.
  
> *Auto-ClearQAM mapping by tuning is now enabled by default. It is
  unlikely to be a problem since it only tunes if it doesn't know the 
  channel and it will not unlock an in-use capture device.
  
> *Increased wait from 2 to 5 seconds for InfiniTV http timeout.

> *The default wait before returning OK to SageTV regardless of if the
  consumer says it's streaming or not is now 8500ms for all capture
  device implementations. 5000ms was too low.

> *Fixed the file not being closed before re-opening when the async
  writer in the FFmpeg transcoder fails to write. Thanks troll5501.

> *Fixed a possibility of losing the filename while re-tuning.

> *Fixed another possible InfiniTV tuning long wait while recovering
  from the device not being available. 

> *Capture device pooling is now considered stable.

#### 0.4.39-RC4
> *Reworked FFmpeg transcoder dts correction logic so it will be less
> aggressive.

> *Changed writer for FFmpeg consumer to ensure that files don't
  accidentally get re-opened when closing while a write is still in 
  progress.
  
> *Changed default consumer to the FFmpeg transcoding consumer.

> *Internal: some code cleanup.

#### 0.4.40-RC5
> *Duplicate log entries are now reported at the same log level as the
  duplicates so that you don't see the duplicate entry, yet no previous
  logging associated.
  
> *Dts corrective code will now transparently restart the muxer if more
> than 30 errors are encountered in under a second. Most players can
> handle this, the FFmpeg remuxer cannot deal with timestamps that are
> not monotonic.

> *Removed 33-bit dts limit checking since it appears that FFmpeg will
> take care of that automatically.

#### 0.4.41-RC6
> *Removed remuxer restarting code since it technically isn't needed if
  the dts can go as high as it wants and the muxer will continue to work
  with it.
  
> *Increased dts threshold to differences of over 10 seconds.

> *The threshold will now dynamically increase if more than 50
  corrections are made over 5 seconds.
  
#### 0.4.42-RC7
> *Changed the old FFmpeg consumer to only do == last dts discarding
  since that's the way it used to do it. It is still no longer the
  default.
 
> *Changed the dts fixing code so it will deal with streams
  individually, then sync them when it makes sense or a limit is
  reached.

> *The local IP address override is now created, but not automatically
  populated. If needed, you can set the IP address, but while it is
  blank, it will be determined automatically.
  
> *FFmpeg logger now recycles most temporary objects and avoids creating
  strings as much as possible.
  
> *Adjusted some other polling times to reduce the number of shortly
  lived objects being created and overall CPU utilization.
  
> *Profiled streaming code and optimized when possible.

> *Internal: Removed some logging stack traces that don't need to exist.

#### 0.4.43-RC8
> *Java heap size is now defined at 128MB minimum and 768MB maximum.

> *Removed 33-bit corrections. 

> *FFmpeg logger now calls out what exactly repeated.

> *Internal: Added more commenting on what everything does in the new
> FFmpeg remuxer.

#### 0.4.45-RC9
> *Fixed incorrect variable order for repeat FFmpeg logging.

> *Added additional length check in FFmpeg enhanced logging to prevent
> wasting cycles parsing an entry that isn't likely to be parsed
> successfully.

> *Fixed pts being adjusted incorrectly under some circumstances.

> *Socket server now doesn't try to register the loopback address for
> standby support.

> *Changed over to using G1GC for garbage collection.

> *Defined native crash logging location on Linux.

> *Internal: Removed some logging stack traces that don't need to exist.

#### 0.4.46-Stable
> *Features indicated as experimental in 0.4 may still have issues that
> might only be addressed in 0.5+. 0.4 changes after this release will
> only address major issues that do not require significant changes.

> *Fixed HDHomeRun devices not being re-detected after standby.

> *Added a small performance optimization to reduce the number reads
> performed by the transcoding FFmpeg consumer.

> *Added handling for a native error when getting all currently
> available network interfaces. 
  
> *Removed some tuning code that never executes anymore due to the
  delays already in place to support MPEG-PS.
  
> *Handled initial file creation failure so it returns ERROR instead of
> pointlessly pushing through.

> *Fixed issue with upload id that would cause the file be overwritten
> from the beginning if there was a disconnection.

#### 0.4.47-Stable
> *Changed starting dts tolerance from 450000 cycles to 3500000 to
> support the large gaps in Music Choice.

<<<<<<< HEAD
#### 0.5.0-Beta
> *CCExtractor support for FFmpeg transcoder has been added. This
> feature only works when OpenDCT is configured to write directly (not
> upload id). To enable, change consumer.ffmpeg.ccextractor_enabled to
> true. Some channels in H.264 do not work well with CCExtractor. This
> feature was added primarily so that if you transcode the video, you
> don't loose the captions.
  
> *Added opendct.consumer.DynamicConsumerImpl as the new default
> consumer. To change over to the new consumer from a previous
> installation, change the values of sagetv.device.\<unique_id\>.consumer
> to opendct.consumer.DynamicConsumerImpl.

> *InfiniTV devices now have their own capture device and tuning via
> UPnP is considered deprecated. Discovery is still via UPnP.

> *UPnP detection is now on demand by default similar to how the
> HDHomeRun detection currently works. This cuts down on traffic.

> *New HDHomeRun lineups are now assigned the device id instead of IP
> address so if the IP address changes, the lineup knows where to now
> look.

> *All devices will now update their IP address if it changes.
  
> *The internal circular buffer is now based completely off heap. The
> raw stream data now never enters the JVM. The circular buffers are
> also recycled so they don't need to be re-allocated on start and stop.
 
> *Devices that use HTTP for streaming now use a direct byte buffer for
> communications by default. To move to the new communications method,
> change sagetv.device.parent.\<parent_id\>.http.producer to
> opendct.producer.NIOHTTPProducerImpl.

> *Removed EIA information from channels since it is never used.

> *Changed Linux priority from -19 to -5 since -19 puts the process
> higher than some network processes which might be a bad idea.

> *Too many to list optimizations for the remuxer to greatly reduce
> object creation resulting in a measurable increase in overall
> throughput.

> *Trying out fastutils for some of the bigger hash maps where possible.

> *Added Music Choice transcoding profile (ultrafast_mc). This matches
> Music Choice channels based on their relatively unique
> characteristics. It is possible to have an SD channel come in as a
> false positive, but it should be rare.
=======
#### 0.4.48-Stable
> *Renamed FFmpegSageTVConsumerImpl to FFmpegOldSageTVConsumerImpl to
> force old installations to use the newer remuxer unless explicitly set
> otherwise. 
>>>>>>> e46b17ad
<|MERGE_RESOLUTION|>--- conflicted
+++ resolved
@@ -818,7 +818,11 @@
 > *Changed starting dts tolerance from 450000 cycles to 3500000 to
 > support the large gaps in Music Choice.
 
-<<<<<<< HEAD
+#### 0.4.48-Stable
+> *Renamed FFmpegSageTVConsumerImpl to FFmpegOldSageTVConsumerImpl to
+> force old installations to use the newer remuxer unless explicitly set
+> otherwise.
+
 #### 0.5.0-Beta
 > *CCExtractor support for FFmpeg transcoder has been added. This
 > feature only works when OpenDCT is configured to write directly (not
@@ -867,10 +871,4 @@
 > *Added Music Choice transcoding profile (ultrafast_mc). This matches
 > Music Choice channels based on their relatively unique
 > characteristics. It is possible to have an SD channel come in as a
-> false positive, but it should be rare.
-=======
-#### 0.4.48-Stable
-> *Renamed FFmpegSageTVConsumerImpl to FFmpegOldSageTVConsumerImpl to
-> force old installations to use the newer remuxer unless explicitly set
-> otherwise. 
->>>>>>> e46b17ad
+> false positive, but it should be rare.