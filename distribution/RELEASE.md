## OpenDCT Release Notes

#### 0.3.6-Beta
> *Initial public beta release.

#### 0.3.7-Beta
> *The network encoder will now poll the the incoming data every 4 seconds for activity. If the data
> has stopped streaming, it will re-tune the DCT. It will continue to re-tune the DCT until SageTV
> tells it to STOP or it successfully re-tunes the channel. This is needed because some devices can
> reboot in the middle of streaming and SageTV takes too long to react to the halted recording.

#### 0.3.8-Beta
> *Added firewall configurations to the install packages.
> **Windows will install firewall exceptions for you if you are using the Windows Firewall.
> **CentOS 7 and Fedora 22 will provide a firewalld service that can be enabled.
> **Ubuntu 14.04 will provide a script to enable rules via ufw.
> **Changed default RTP receiving port change to 8300-8500 since the previous default could conflict
> with the SageTV discovery port.

> *Added optional support for the HDHomeRun lock to be taken even if another device has already
> locked it.

#### 0.3.9-Beta
> *Removed loopback devices from the auto-detection of the local interface.

> *Added custom property on a per parent property to manually set the IP address of the local
> interface to use for device communication.

#### 0.3.10-Beta
> *Relaxed the source protocol requirement when creating a new UPnP capture device.

> *Added wrapper.exe to firewall exceptions on Windows installer.

#### 0.3.11-Beta
> *Fixed a regression in local interface auto-detection due to a GitHub commit failure.

#### 0.3.12-Beta
> *Fixed local interface auto-detection and tested under several conditions. It should now work in
> all normal situations.

#### 0.3.13-Beta
> *Fixed some error handling issues in RTSP configuration.

#### 0.3.14-Beta
> *Fixed error handling issues with corrupt lineups.

#### 0.3.15-Stable
> *No changes. This is a final release. I am considering this stable since we have not found any new
> issues relating to overall program functionality and all major issues have been resolved. There
> will be no further updates to this version unless something critical is discovered and the current
> latest version is not yet stable.

#### 0.3.16-Stable
> *Backported: Fixed an unreliable timeout issue with the re-tuning monitoring thread under the
> right conditions.

#### 0.4.0-Beta
> *Added tuner pooling as an experimental feature turned off by default. Set the property
> pool.enabled=true to enable it. There are no fundamental issues, but this is it's first release,
> so it will be considered experimental for now. ClearQAM and DCT devices are automatically put in 
> their own pools. Tuning is based on merit, then if the device is locked externally or not. Do not
> combine capture devices in a pool that cannot tune the same channels.  

> *Cleaned up some logging excess with the InfiniTV channel updates.

> *Fixed duplicate detection removing all channels but one when Prime is in ClearQAM mode.

> *Added a channels.prime.enable_all_channels=true property that when true and and the lineup is
> detected to not be ClearQAM, all channels are assumed tunable. This is a safe setting since the
> list is a result of a channel scan unlike the InfiniTV. This allows you to do a channel scan from
> SageTV and get exactly the list on the Prime returned up to 159 channels (SageTV limitation).

> *Added the properties upnp.service.configuration.ignore_interfaces_csv and
> upnp.service.configuration.ignore_local_ip_csv so you can exclude interfaces from UPnP detection
> by name and/or by local IP address.

> *Fixed line endings on Windows for exceptions logged by log4j2.

> *Internal: Removed concurrent connection checking since it doesn't do anything helpful and is now
> one less decision branch.

> *Internal: Fixed a few methods that might not run in all cases on Java 1.7.

> *Internal: Fixed the Gradle script so EOL in Linux packages will always be correct regardless of
> how the files were downloaded. 

#### 0.4.1-Beta
> *Added handling for Prime urls with copy protection so they don't get enabled in the lineup.

> *Fix a problem when tuning the frequency 0 that could potentially cause a device to never unlock.

#### 0.4.2-Alpha
> *Modified circular buffer to accommodate seeking after detection. Testing has been very
> successful, but watch this release very carefully and report any issues with a log attached.

#### 0.4.3-Alpha
> *Added and tested seek error handling to the circular buffer. More testing needed.

#### 0.4.4-Alpha
> *Still alpha due to the circular buffer changes.

> *Added monitoring and validation for RTCP. Currently no responses are generated. This is just so
> we know if it's happening.

> *Internal: Added channel number to consumer so it can change it's behavior optionally based on the
> currently tuned channel.

> *Internal: Logging line ending and space usage improvements.

#### 0.4.5-Alpha
> *Fixed issue with RTCP port not closing at the right time.

> *Added logging for initial packet losses, less than 12 bytes packet losses and packet size limit
> possibly exceeded warnings.

> *Increased UDP buffer from 1500 to 65508 which is the largest size any UDP packet should ever be.

#### 0.4.6-Alpha
> *Changed UDP buffer to start at 1500 and dynamically resize to fit the current situation. It saves 
> the final size and uses it the next time so detection only needs to happen once.

#### 0.4.7-Alpha
> *Addresses a null pointer issue when tuning using UPnP.

#### 0.4.8-Alpha
> *Fixed an unreliable timeout issue with the re-tuning monitoring thread under the right
> conditions.

> *Changed wrapper.conf to not restart on exit conditions that can't possibly be corrected by
> restarting the program.

> *Fixed an issue with HDHomeRun program detection not returning a value when it had not yet reached
> the timeout.

#### 0.4.9-Beta
> *Returned to beta now that the new buffer has been in use for about a week without any complaints
> relating to the buffer. The changes were not intense enough to warrant any further testing. We now
> have a junit test to help confirm the integrity of the buffer.

> *Fixed speed and line termination issue when returning PROPERTIES.

#### 0.4.10-Beta
> *Added feature to clean up log files based on available free space. The default minimum free space
> is 1GB. Free space could be a very real issue if logging gets intense for any reason and logging
> should never be the cause of your server failing. This runs after log files are deleted by date.

> *Increased logging for re-tuning to help determine why it happened.

> *Internal: Changed to TestNG for greater flexibility in testing.

#### 0.4.11-Beta
> *Fixed race condition in circular buffer.

> *Added suspend logic to handle unexpected states better.

#### 0.4.12-Beta
> *Additional fixes for seeking in the circular buffer logic.

> *Added more suspend logic to handle unexpected states.

<<<<<<< HEAD
#### 1.0.0-Beta (compile only; not released)
> *Added web interface on port 8090.

> *Added support to load and unload capture devices at runtime via the web interface. The default if
> the web interface is able to load is now to not load any capture devices that are not explicitly
> asked to be loaded. The devices loaded via the web interface will be reloaded automatically
> through restarts. This behavior can be reverted to the original behavior by changing
> sagetv.device.global.always_use_only_devices to false.

> *
=======
#### 0.4.13-Beta
> *Addressed possibility that the RTP stall monitoring thread could continue running even after it
> should have stopped. This has no serious consequence other than annoying logged warnings.

> *Increased default detection timeout to 60 seconds. UPnP detection doesn't always work very
> quickly for some setups.
>>>>>>> 976a0ac2
<|MERGE_RESOLUTION|>--- conflicted
+++ resolved
@@ -158,7 +158,13 @@
 
 > *Added more suspend logic to handle unexpected states.
 
-<<<<<<< HEAD
+#### 0.4.13-Beta
+> *Addressed possibility that the RTP stall monitoring thread could continue running even after it
+> should have stopped. This has no serious consequence other than annoying logged warnings.
+
+> *Increased default detection timeout to 60 seconds. UPnP detection doesn't always work very
+> quickly for some setups.
+
 #### 1.0.0-Beta (compile only; not released)
 > *Added web interface on port 8090.
 
@@ -168,12 +174,4 @@
 > through restarts. This behavior can be reverted to the original behavior by changing
 > sagetv.device.global.always_use_only_devices to false.
 
-> *
-=======
-#### 0.4.13-Beta
-> *Addressed possibility that the RTP stall monitoring thread could continue running even after it
-> should have stopped. This has no serious consequence other than annoying logged warnings.
-
-> *Increased default detection timeout to 60 seconds. UPnP detection doesn't always work very
-> quickly for some setups.
->>>>>>> 976a0ac2
+> *