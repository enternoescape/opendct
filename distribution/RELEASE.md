--- conflicted
+++ resolved
@@ -831,7 +831,13 @@
 
 > *Increased initial bytes written before returning to SageTV up to 1MB.
 
-<<<<<<< HEAD
+> *Removed small performance optimization to reduce the number reads
+> performed by the transcoding FFmpeg consumer.
+
+> *Added some logging for producer and consumer stalling.
+
+> *Increased re-tune timeout to 16000ms.
+
 #### 0.5.0-Beta
 > *CCExtractor support for FFmpeg transcoder has been added. This
 > feature only works when OpenDCT is configured to write directly (not
@@ -915,12 +921,4 @@
 
 > *File growth monitoring is now more aggressive.
 
-> *Added some logging to tuning monitor.
-=======
-> *Removed small performance optimization to reduce the number reads
-> performed by the transcoding FFmpeg consumer.
-
-> *Added some logging for producer and consumer stalling.
-
-> *Increased re-tune timeout to 16000ms.
->>>>>>> 0613a43a
+> *Added some logging to tuning monitor.