/*
 * Copyright 2015 The OpenDCT Authors. All Rights Reserved
 *
 * Licensed under the Apache License, Version 2.0 (the "License");
 * you may not use this file except in compliance with the License.
 * You may obtain a copy of the License at
 *
 *     http://www.apache.org/licenses/LICENSE-2.0
 *
 * Unless required by applicable law or agreed to in writing, software
 * distributed under the License is distributed on an "AS IS" BASIS,
 * WITHOUT WARRANTIES OR CONDITIONS OF ANY KIND, either express or implied.
 * See the License for the specific language governing permissions and
 * limitations under the License.
 */

package opendct.capture;

import opendct.channel.*;
import opendct.config.Config;
import opendct.config.options.DeviceOption;
import opendct.config.options.DeviceOptionException;
import opendct.consumer.SageTVConsumer;
import opendct.producer.RTPProducer;
import opendct.sagetv.SageTVManager;
import opendct.sagetv.SageTVUnloadedDevice;
import opendct.tuning.hdhomerun.GetSetException;
import opendct.tuning.hdhomerun.HDHomeRunDevice;
import opendct.tuning.hdhomerun.HDHomeRunTuner;
import opendct.tuning.hdhomerun.returns.HDHomeRunStatus;
import opendct.tuning.hdhomerun.returns.HDHomeRunVStatus;
import opendct.tuning.http.InfiniTVStatus;
import opendct.tuning.http.InfiniTVTuning;
import opendct.tuning.upnp.UpnpManager;
import opendct.tuning.upnp.services.avtransport.AVTransportAction;
import opendct.tuning.upnp.services.avtransport.AVTransportSubscription;
import opendct.tuning.upnp.services.avtransport.returns.GetMediaInfo;
import opendct.tuning.upnp.services.cas.CASAction;
import opendct.tuning.upnp.services.cas.CASSubscription;
import opendct.tuning.upnp.services.cas.returns.GetCardStatus;
import opendct.tuning.upnp.services.connectionmanager.ConnectionManagerAction;
import opendct.tuning.upnp.services.connectionmanager.ConnectionManagerSubscription;
import opendct.tuning.upnp.services.connectionmanager.returns.GetProtocolInfo;
import opendct.tuning.upnp.services.connectionmanager.returns.PrepareForConnection;
import opendct.tuning.upnp.services.mux.MuxAction;
import opendct.tuning.upnp.services.tuner.TunerAction;
import opendct.tuning.upnp.services.tuner.TunerSubscription;
import opendct.util.Util;
import org.apache.logging.log4j.LogManager;
import org.apache.logging.log4j.Logger;
import org.fourthline.cling.UpnpService;
import org.fourthline.cling.model.meta.Device;
import org.fourthline.cling.model.meta.Service;
import org.fourthline.cling.model.types.ServiceType;
import org.fourthline.cling.model.types.UDAServiceType;
import org.fourthline.cling.transport.spi.InitializationException;

import java.io.IOException;
import java.net.InetAddress;
import java.net.SocketException;
import java.net.URI;
import java.net.UnknownHostException;
import java.util.ArrayList;
import java.util.Arrays;
import java.util.concurrent.atomic.AtomicBoolean;

public class DCTCaptureDeviceImpl extends RTPCaptureDevice {
    private final Logger logger = LogManager.getLogger(DCTCaptureDeviceImpl.class);

    // Direct access to the capture device via UPnP services.
    private Device dctDevice;

    //Device services.
    private final Service connectionManagerService;
    private final Service casService;
    private final Service avTransportService;
    private final Service tunerService;
    private final Service muxService;

    // DCT GENA event subscriptions.
    private final ConnectionManagerSubscription connectionManagerSubscription;
    private final CASSubscription casSubscription;
    private final AVTransportSubscription avTransportSubscription;
    private final TunerSubscription tunerSubscription;

    // DCT service action classes.
    private final ConnectionManagerAction connectionManagerAction;
    private final CASAction casAction;
    private final AVTransportAction avTransportAction;
    private final TunerAction tunerAction;
    private final MuxAction muxAction;

    // DCT values that should not change or are referenced many times.
    private String connectionManagerSourceProtocol;
    private String connectionManagerAVTransportID;

    // This is the amount of time in seconds that we should wait for a channel to report that it is
    // COPY_FREELY and to wait for data to be output to null.
    private int offlineDetectionWait =
            Config.getInteger("upnp.dct.wait_for_offline_detection_s", 8);
    private long offlineDetectionMinBytes =
            Config.getLong("upnp.dct.offline_detection_min_bytes", 18800);

    private int encoderNumber = -1;
    private boolean cableCardPresent = false;
    private String encoderIPAddress = null;
    private InetAddress localIPAddress = null;

    private int retuneTimeout =
            Config.getInteger("upnp.retune_poll_s", 1) * 1000;
    private boolean httpTune =
            Config.getBoolean("upnp.dct.http_tuning", true);
    private boolean hdhrTune =
            Config.getBoolean("upnp.dct.hdhr_tuning", true);
    private boolean autoMapReference =
            Config.getBoolean("upnp.qam.automap_reference_lookup", true);
    private boolean autoMapTuning =
            Config.getBoolean("upnp.qam.automap_tuning_lookup", false);
    private HDHomeRunTuner hdhrTuner = null;

    private Thread monitorThread = null;
    private volatile Thread tuningThread = null;
    private AtomicBoolean locked = new AtomicBoolean(false);
    private final Object exclusiveLock = new Object();

    // When this is enabled, the DCT is put into a state that is only waiting for a channel to be
    // requested.
    private boolean fastTune = Config.getBoolean("upnp.dct.fast_tuning", false);
    private boolean hdhrLock = Config.getBoolean("hdhr.locking", true);

    /**
     * Create a new DCT capture device.
     *
     * @param dctDevice The cling UPnP device to create this tuner.
     * @throws InitializationException Thrown if any part of the tuner is missing.
     * @throws CaptureDeviceIgnoredException Thrown if this tuner is being blocked from use.
     */
    public DCTCaptureDeviceImpl(Device dctDevice) throws InitializationException, CaptureDeviceIgnoredException {
        super(dctDevice.getRoot().getDetails().getFriendlyName(), "DCT-" + dctDevice.getDetails().getFriendlyName());
        logger.entry(dctDevice);

        this.dctDevice = dctDevice;
        UpnpService upnpService = UpnpManager.getUpnpService();

        // Connection to ConnectionManager service.
        if ((connectionManagerService = dctDevice.findService(new UDAServiceType("ConnectionManager", 1))) == null) {
            logger.error("Could not find ConnectionManager service. It is unlikely this device is a tuner.");
            throw new InitializationException("The ConnectionManager service does not exist.");
        }
        connectionManagerSubscription = new ConnectionManagerSubscription(upnpService, connectionManagerService);
        connectionManagerAction = new ConnectionManagerAction(upnpService, connectionManagerService);
        logger.debug("Initialized ConnectionManager service.");

        GetProtocolInfo getProtocolInfo = connectionManagerAction.getGetProtocolInfo();

        if (getProtocolInfo != null && getProtocolInfo.getSource().toLowerCase().equals("rtsp-rtp-udp:*:dri-mp2t:*")) {
            connectionManagerSourceProtocol = getProtocolInfo.getSource();
            connectionManagerAVTransportID = "0";
        } else if (getProtocolInfo == null || getProtocolInfo.getSource() == null) {
            logger.warn("The source protocol could not be determined. Using the default 'rtsp-rtp-udp:*:dri-mp2t:*'");
            connectionManagerSourceProtocol = "rtsp-rtp-udp:*:dri-mp2t:*";
            connectionManagerAVTransportID = "0";
        } else {
            logger.warn("The source protocol returned '{}'. Using the default 'rtsp-rtp-udp:*:dri-mp2t:*'", getProtocolInfo.getSource());
            connectionManagerSourceProtocol = "rtsp-rtp-udp:*:dri-mp2t:*";
            connectionManagerAVTransportID = "0";
            //throw new InitializationException("The ConnectionManager service did not return a supported protocol.");
        }

        // Connection to AVTransport service.
        if ((avTransportService = dctDevice.findService(new UDAServiceType("AVTransport", 1))) == null) {
            logger.error("Could not find AVTransport service.");
            throw new InitializationException("The AVTransport service does not exist.");
        }
        avTransportSubscription = new AVTransportSubscription(upnpService, avTransportService);
        avTransportAction = new AVTransportAction(upnpService, avTransportService);
        logger.debug("Initialized AVTransport service.");

        // Connection to CAS service.
        if ((casService = dctDevice.findService(new ServiceType("schemas-opencable-com", "CAS", 1))) == null) {
            logger.error("Could not find CAS service.");
            throw new InitializationException("The CAS service does not exist.");
        }
        casSubscription = new CASSubscription(upnpService, casService);
        casAction = new CASAction(upnpService, casService);
        logger.debug("Initialized CAS service.");

        // Connection to Tuner service.
        if ((tunerService = dctDevice.findService(new ServiceType("schemas-opencable-com", "Tuner", 1))) == null) {
            logger.error("Could not find Tuner service.");
            throw new InitializationException("The Tuner service does not exist.");
        }
        tunerSubscription = new TunerSubscription(upnpService, tunerService);
        tunerAction = new TunerAction(upnpService, tunerService);
        logger.debug("Initialized Tuner service.");


        // Connection to Mux service.
        if ((muxService = dctDevice.findService(new ServiceType("schemas-opencable-com", "Mux", 1))) == null) {
            logger.error("Could not find Mux service.");
            throw new InitializationException("The Mux service does not exist.");
        }
        muxAction = new MuxAction(upnpService, muxService);
        // There is nothing to subscribe to in the Mux service.
        logger.debug("Initialized Mux service.");


        logger.debug("Determining the presence of a CableCARD...");
        GetCardStatus getCardStatus = casAction.getGetCardStatus();
        cableCardPresent = false;
        if (getCardStatus == null) {
            // We only reference the properties if we can't get the status the best way.
            cableCardPresent = Config.getBoolean(propertiesDeviceParent + "cable_card_inserted", false);
            logger.warn("Unable to read the CableCARD status. Using the value '{}' from properties.", cableCardPresent);
        } else {
            cableCardPresent = getCardStatus.getCurrentCardStatus().equals("Inserted");
        }
        // Update properties with the currently known cable card status.
        Config.setBoolean(propertiesDeviceParent + "cable_card_inserted", cableCardPresent);

        logger.debug("Determining the manufacturer...");
        String manufacturer = dctDevice.getDetails().getManufacturerDetails().getManufacturer();
        // In the event that we actually need to change this for testing.
        manufacturer = Config.getString(propertiesDeviceParent + "manufacturer", manufacturer);

        logger.debug("Determining the encoder number...");
        encoderNumber = Integer.parseInt(encoderName.substring(encoderName.length() - 1));

        if (manufacturer.equals("Ceton Corporation")) {
            encoderIPAddress = dctDevice.getParentDevice().getDetails().getBaseURL().getHost();
        } else {
            // Silicondust doesn't provide a URI fast enough and that means I don't have an easy way
            // to get the IP address and without modifying cling again, I can't get the IP address
            // either. So we're going to hack this one.

            try {
                //(RemoteDeviceIdentity) UDN: uuid:24FB1FB3-38BF-39B9-AAC0-F1A177B8E8D5, Descriptor: http://x.x.x.x:80/dri/device.xml
                encoderIPAddress = dctDevice.getParentDevice().getIdentity().toString();
                encoderIPAddress = encoderIPAddress.substring(encoderIPAddress.lastIndexOf("http://"));
                encoderIPAddress = new URI(encoderIPAddress).getHost();
            } catch (Exception e) {
                logger.error("Unable to parse '{}' into encoder IP address.", encoderIPAddress);
                throw new InitializationException("Cannot parse encoder IP address.");
            }
        }

        try {
            rtpStreamRemoteIP = InetAddress.getByName(encoderIPAddress);
        } catch (UnknownHostException e) {
            logger.error("Unable to parse the IP address in '{}' to populate program/frequency channel map.", encoderIPAddress);
        }

        try {
            localIPAddress = Config.getInetAddress( propertiesDeviceParent + "local_ip_override", Util.getLocalIPForRemoteIP(rtpStreamRemoteIP));
        } catch (SocketException e) {
            logger.error("Unable to get the IP address for localhost => ", e);
        }

        if (manufacturer.equals("Ceton Corporation")) {

            if (cableCardPresent) {
                encoderDeviceType = CaptureDeviceType.DCT_INFINITV;
                setEncoderPoolName(Config.getString(propertiesDeviceRoot + "encoder_pool", "dct"));
            } else {
                encoderDeviceType = CaptureDeviceType.QAM_INFINITV;
                setEncoderPoolName(Config.getString(propertiesDeviceRoot + "encoder_pool", "qam"));
            }

            setChannelLineup(Config.getString(propertiesDeviceRoot + "lineup", String.valueOf(encoderDeviceType).toLowerCase()));

            if (!ChannelManager.hasChannels(encoderLineup) && encoderLineup.equals(String.valueOf(encoderDeviceType).toLowerCase())) {
                ChannelLineup newChannelLineup = new ChannelLineup(encoderLineup, encoderParentName, ChannelSourceType.INFINITV, encoderIPAddress);
                ChannelManager.updateChannelLineup(newChannelLineup);
                ChannelManager.addChannelLineup(newChannelLineup, true);
                ChannelManager.saveChannelLineup(encoderLineup);
            }

            if (isHttpTune()) {
                logger.info("Using HTTP web interface tuning for this device.");
            } else {
                logger.info("Using UPnP tuning for this device.");
            }
        } else if (manufacturer.equals("Silicondust")) {

            if (cableCardPresent) {
                encoderDeviceType = CaptureDeviceType.DCT_PRIME;
                setEncoderPoolName(Config.getString(propertiesDeviceRoot + "encoder_pool", "dct"));
            } else {
                encoderDeviceType = CaptureDeviceType.QAM_PRIME;
                setEncoderPoolName(Config.getString(propertiesDeviceRoot + "encoder_pool", "qam"));
            }

            setChannelLineup(Config.getString(propertiesDeviceRoot + "lineup", String.valueOf(encoderDeviceType).toLowerCase()));

            if (!ChannelManager.hasChannels(encoderLineup) && encoderLineup.equals(String.valueOf(encoderDeviceType).toLowerCase())) {
                ChannelLineup newChannelLineup = new ChannelLineup(encoderLineup, encoderParentName, ChannelSourceType.PRIME, encoderIPAddress);
                ChannelManager.updateChannelLineup(newChannelLineup);
                ChannelManager.addChannelLineup(newChannelLineup, true);
                ChannelManager.saveChannelLineup(encoderLineup);
            }

            if (isHDHRTune()) {
                logger.info("Using HDHomeRun native protocol for this device.");
                hdhrTuner = new HDHomeRunTuner(new HDHomeRunDevice(rtpStreamRemoteIP), encoderNumber);
                if (logger.isDebugEnabled()) {
                    try {
                        logger.debug("HDHomeRun details: {}, {}, {}, {}", hdhrTuner.DEVICE.getSysHwModel(), hdhrTuner.DEVICE.getSysModel(), hdhrTuner.DEVICE.getSysVersion(), hdhrTuner.DEVICE.getSysFeatures());
                        logger.debug("HDHomeRun help: {}", Arrays.toString(hdhrTuner.DEVICE.getHelp()));
                    } catch (IOException e) {
                        logger.error("Unable to get help from HDHomeRun because the device cannot be reached => ", e);
                    } catch (GetSetException e) {
                        logger.error("Unable to get help from the HDHomeRun because the command did not work => ", e);
                    }
                }
            } else {
                logger.info("Using UPnP tuning for this device.");
            }
        }

        logger.debug("Initializing RTSP client...");
        rtspClient = getNewRTSPClient();

        logger.debug("Getting a port for incoming RTP data...");
        rtpLocalPort = Config.getFreeRTSPPort(encoderName);

        logger.info("Encoder Manufacturer: '{}'," +
                " Number: {}," +
                " Remote IP: '{}'," +
                " Local IP: '{}'," +
                " CableCARD: {}," +
                " Lineup: '{}'," +
                " Offline Scan Enabled: {}," +
                " RTP Port: {}",
                manufacturer,
                encoderNumber,
                encoderIPAddress,
                localIPAddress,
                cableCardPresent,
                encoderLineup,
                isOfflineScanEnabled(),
                rtpLocalPort);

        logger.exit();
    }

    public boolean isLocked() {
        return locked.get();
    }

    public boolean setLocked(boolean locked) {
        boolean messageLock = this.locked.get();

        // This means the lock was already set
        if (this.locked.getAndSet(locked) == locked) {
            logger.info("Capture device is was already {}.", (locked ? "locked" : "unlocked"));
            return false;
        }

        synchronized (exclusiveLock) {
            this.locked.set(locked);

            if (messageLock != locked) {
                logger.info("Capture device is now {}.", (locked ? "locked" : "unlocked"));
            } else {
                logger.debug("Capture device is now re-{}.", (locked ? "locked" : "unlocked"));
            }
        }

        return true;
    }

    public boolean isExternalLocked() {
        if (isHDHRTune()) {
            try {
                boolean returnValue = hdhrTuner.isLocked();

                logger.info("HDHomeRun is currently {}.", (returnValue ? "locked" : "unlocked"));

                return returnValue;
            } catch (IOException e) {
                logger.error("Unable to get the locked status of HDHomeRun because it cannot be reached => ", e);

                // If we can't reach it, it's as good as locked.
                return true;
            } catch (GetSetException e) {
                logger.error("Unable to get the locked status of HDHomeRun because the command did not work => ", e);

                // The device must not support locking.
                return false;
            }
        }

        // For devices that don't support locking, we need to just assume they must not be
        // locked or we will have issues tuning channels.
        return false;
    }

    public boolean setExternalLock(boolean locked) {
        if (isHDHRTune()) {
            return setHDHRLock(locked);
        }

        // For devices that don't support locking, there isn't anything to change.
        return true;
    }

    private boolean setHDHRLock(boolean locked) {
        if (isHDHRTune()) {
            if (hdhrLock && locked) {
                try {
                    if (encoderForceExternalUnlock) {
                        hdhrTuner.forceClearLockkey();
                    }

                    hdhrTuner.setLockkey(localIPAddress);
                    logger.info("HDHomeRun is now locked.");

                    return true;
                } catch (IOException e) {
                    logger.error("Unable to lock HDHomeRun because it cannot be reached => ", e);
                } catch (GetSetException e) {
                    logger.error("Unable to lock HDHomeRun because the command did not work => ", e);
                }
            } else if (hdhrLock) {
                try {
                    if (encoderForceExternalUnlock) {
                        hdhrTuner.forceClearLockkey();
                    } else {
                        hdhrTuner.clearLockkey();
                    }

                    logger.info("HDHomeRun is now unlocked.");

                    return true;
                } catch (IOException e) {
                    logger.error("Unable to unlock HDHomeRun because it cannot be reached => ", e);
                } catch (GetSetException e) {
                    logger.error("Unable to unlock HDHomeRun because the command did not work => ", e);
                }
            }
        }

        return false;
    }

    /**
     * Attempt to automatically map a vchannel to it's corresponding program and frequency based on
     * all available sources.
     * <p/>
     * This will return the first result it finds, so it is possible that it can get it wrong which
     * is why this feature can be disabled. It will also update the channel lineup for this encoder
     * with the discovered frequency and program.
     *
     * @param tvChannel The channel to get the frequency and program for  automatically.
     * @return The new channel with the program and frequency already mapped or <i>null</i> if no
     *         mapping was possible.
     */
    public TVChannel autoMap(TVChannel tvChannel) {
        logger.entry(tvChannel);

        // First check if the value is already from an alternative lineup.
        ArrayList<CaptureDevice> devices = SageTVManager.getAllSageTVCaptureDevices(CaptureDeviceType.DCT_INFINITV);
        devices.addAll(SageTVManager.getAllSageTVCaptureDevices(CaptureDeviceType.DCT_PRIME));
        devices.addAll(SageTVManager.getAllSageTVCaptureDevices(CaptureDeviceType.QAM_PRIME));

        if (autoMapReference) {
            for (CaptureDevice device : devices) {
                if (device == this) {
                    continue;
                }

                TVChannel refChannel = ChannelManager.getChannel(device.getChannelLineup(), tvChannel.getChannel());

                if (refChannel != null && !Util.isNullOrEmpty(refChannel.getFrequency()) &&
                        !Util.isNullOrEmpty(refChannel.getProgram())) {

                    tvChannel.setModulation(refChannel.getModulation());
                    tvChannel.setFrequency(refChannel.getFrequency());
                    tvChannel.setProgram(refChannel.getProgram());
                    ChannelManager.updateChannel(encoderLineup, tvChannel);
                    logger.info(
                            "Auto-mapped the channel '{}'" +
                                    " to the frequency '{}'" +
                                    " and program '{}'" +
                                    " from the lineup '{}'.",
                            tvChannel.getChannel(),
                            tvChannel.getFrequency(),
                            tvChannel.getProgram(),
                            device.getChannelLineup());

                    return tvChannel;
                }
            }
        }

        if (autoMapTuning) {
            for (CaptureDevice device : devices) {
                if (device == this) {
                    continue;
                }

                if (!device.isLocked() &&
                        (device.getEncoderDeviceType() == CaptureDeviceType.DCT_PRIME ||
                                device.getEncoderDeviceType() == CaptureDeviceType.DCT_INFINITV)) {

                    boolean result = device.getChannelInfoOffline(tvChannel);

                    if (result) {
                        ChannelManager.updateChannel(encoderLineup, tvChannel);

                        logger.info(
                                "Auto-mapped the channel '{}'" +
                                        " to the frequency '{}'" +
                                        " and program '{}'" +
                                        " by tuning the device '{}'.",
                                tvChannel.getChannel(),
                                tvChannel.getFrequency(),
                                tvChannel.getProgram(),
                                device.getEncoderName());

                        return tvChannel;
                    }
                }
            }
        }

        logger.info("Auto-map failed to get the frequency and program for the channel '{}'.",
                tvChannel.getChannel());

        return null;
    }

    /**
     * Tunes a channel outside of any requests from the SageTV server and updates information about
     * the channel.
     *
     * @param tvChannel A TVChannel object with at the very least a defined channel or frequency and
     *                  program. Otherwise there is nothing to tune.
     * @return <i>true</i> if the test was complete and successful. <i>false</i> if we should try
     *         again on a different capture device since this one is currently locked.
     */
    public boolean getChannelInfoOffline(TVChannel tvChannel) {
        logger.entry();

        if (isLocked() || isExternalLocked()) {
            return logger.exit(false);
        }

        synchronized (exclusiveLock) {
            // Return immediately if an exclusive lock was set between here and the first check if
            // there is an exclusive lock set.
            if (isLocked()) {
                return logger.exit(false);
            }

            if (!startEncoding(tvChannel.getChannel(), null, "", 0)) {
                return logger.exit(false);
            }

            int timeout = offlineDetectionWait;
            if (!isHDHRTune()) {
                while (sageTVConsumerRunnable != null && sageTVConsumerRunnable.getIsRunning() &&
                        getRecordedBytes() < offlineDetectionMinBytes && timeout-- > 0) {

                    if (isLocked()) {
                        stopEncoding();
                        return logger.exit(false);
                    }

                    try {
                        Thread.sleep(1000);
                    } catch (InterruptedException e) {
                        return logger.exit(false);
                    }
                }
            }

            CopyProtection copyProtection = getCopyProtection();
            while ((copyProtection == CopyProtection.NONE ||
                    copyProtection == CopyProtection.UNKNOWN) &&
                    timeout-- > 0) {

                if (isLocked()) {
                    stopEncoding();
                    return logger.exit(false);
                }

                try {
                    Thread.sleep(1000);
                } catch (InterruptedException e) {
                    return logger.exit(false);
                }
                copyProtection = getCopyProtection();
            }

            tvChannel.setCci(copyProtection);
            tvChannel.setSignalStrength(getSignalStrength());
            if (copyProtection == CopyProtection.COPY_FREELY || copyProtection == CopyProtection.NONE) {
                tvChannel.setTunable(getRecordedBytes() > offlineDetectionMinBytes);
            } else {
                tvChannel.setTunable(false);
            }

            if (isHDHRTune()) {
                try {
                    String frequency = hdhrTuner.getChannel();
                    if (frequency != null) {
                        String split[] = frequency.split(":");
                        if (split.length > 1 && split[split.length - 1].length() > 3) {
                            tvChannel.setModulation(split[0].toUpperCase());

                            tvChannel.setFrequency(split[split.length - 1].substring(0, split.length - 3));
                        }
                    }
                } catch (Exception e) {
                    logger.error("Unable to get frequency from capture device => ", e);
                }

                try {
                    tvChannel.setProgram(String.valueOf(hdhrTuner.getProgram()));
                } catch (Exception e) {
                    logger.error("Unable to get program from HDHomeRun => ", e);
                }

                if (encoderDeviceType == CaptureDeviceType.DCT_PRIME) {
                    try {
                        HDHomeRunVStatus status = hdhrTuner.getVirtualChannelStatus();
                        tvChannel.setTunable(!status.NOT_AVAILABLE && !status.COPY_PROTECTED && !status.NOT_SUBSCRIBED);
                    } catch (Exception e) {
                        logger.error("Unable to get status from HDHomeRun => ", e);

                        // Try one more time to see if anything actually recorded.
                        tvChannel.setTunable(getRecordedBytes() > offlineDetectionMinBytes);
                    }
                }
            } else if (encoderDeviceType == CaptureDeviceType.DCT_PRIME) {

                String modulation = tunerAction.SERVICE_ACTIONS.queryActionVariable("Modulation");
                if (modulation != null) {
                    tvChannel.setModulation(modulation);
                }

                String frequency = tunerAction.SERVICE_ACTIONS.queryActionVariable("Frequency");
                if (frequency != null) {
                    tvChannel.setFrequency(frequency);
                }

                String program = muxAction.SERVICE_ACTIONS.queryActionVariable("ProgramNumber");
                if (program != null) {
                    tvChannel.setProgram(program);
                }
            }

            stopEncoding();
        }

        return logger.exit(true);
    }

    public InetAddress getEncoderIpAddress() {
        return rtpStreamRemoteIP;
    }

    private boolean startEncodingHDHR(String channel, String filename, String encodingQuality, long bufferSize, int uploadID, InetAddress remoteAddress) {
        logger.entry(channel, filename, encodingQuality, bufferSize, uploadID, remoteAddress);
        long startTime = System.currentTimeMillis();
        boolean scanOnly = false;

        if (remoteAddress != null) {
            logger.info("Starting the encoding for the channel '{}' from the device '{}' to the file '{}' via the upload id '{}'...", channel, encoderName, filename, uploadID);
        } else if (filename != null) {
            logger.info("Starting the encoding for the channel '{}' from the device '{}' to the file '{}'...", channel, encoderName, filename);
        } else {
            logger.info("Starting a channel scan for the channel '{}' from the device '{}'...", channel, encoderName);
            scanOnly = true;
        }

        setHDHRLock(true);

        // The producer and consumer methods are requested to not block. If they don't shut down in
        // time, it will be caught and handled later. This gives us a small gain in speed.
        stopProducing(false);

        // If we are trying to restart the stream, we don't need to stop the consumer.
        if (monitorThread == null || monitorThread != Thread.currentThread()) {
            stopConsuming(false);
        }

        // Get a new producer and consumer.
        RTPProducer newRTPProducer = getNewRTPProducer();
        SageTVConsumer newConsumer;

        // If we are trying to restart the stream, we don't need to get a new consumer.
        if (monitorThread != null && monitorThread == Thread.currentThread()) {
            newConsumer = sageTVConsumerRunnable;
        } else if (scanOnly) {
            newConsumer = getNewChannelScanSageTVConsumer();
            newConsumer.consumeToNull(true);
        } else {
            newConsumer = getNewSageTVConsumer();
        }

        switch (encoderDeviceType) {
            case DCT_PRIME:
                try {
                    hdhrTuner.setVirtualChannel(channel);
                } catch (IOException e) {
                    logger.error("HDHomeRun is unable to tune into channel because it cannot be reached '{}' => ", channel, e);
                    return logger.exit(false);
                } catch (GetSetException e) {
                    logger.error("HDHomeRun is unable to tune into channel because the command did not work '{}' => ", channel, e);
                    return logger.exit(false);
                }
                break;
            case QAM_PRIME:
                TVChannel tvChannel = ChannelManager.getChannel(encoderLineup, channel);
                if (tvChannel == null) {
                    logger.error("The channel '{}' does not exist on the lineup '{}'.", channel, encoderLineup);
                    return logger.exit(false);
                }

                try {
                    String modulation = tvChannel.getModulation();
                    if (modulation == null) {
                        logger.warn("The channel '{}' does not have a modulation on the lineup '{}'. Using QAM256.", channel, encoderLineup);
                        modulation = "qam256";
                    }

                    String frequency = tvChannel.getFrequency();
                    if (frequency == null) {
                        logger.error("The channel '{}' does not have a frequency on the lineup '{}'.", channel, encoderLineup);
                        return logger.exit(false);
                    }

                    String program = tvChannel.getProgram();
                    if (program == null) {
                        logger.error("The channel '{}' does not have a program on the lineup '{}'.", channel, encoderLineup);
                        return logger.exit(false);
                    }

                    hdhrTuner.setChannel(modulation, frequency, false);

                    boolean foundProgram = false;

                    for (int i = 0; i < 20; i++) {
                        try {
                            hdhrTuner.setProgram(program);
                            foundProgram = true;
                        } catch (GetSetException e) {
                            logger.debug("HDHomeRun device returned an error => ", e);
                        }

                        if (foundProgram) {
                            break;
                        }

                        Thread.sleep(50);
                    }

                    if (!foundProgram) {
                        logger.error("The frequency '{}' does not have the program on the lineup '{}'.", frequency, encoderLineup);
                        return logger.exit(false);
                    }
                } catch (IOException e) {
                    logger.error("HDHomeRun is unable to tune into channel because it cannot be reached => ", e);
                    return logger.exit(false);
                } catch (GetSetException e) {
                    logger.error("HDHomeRun is unable to tune into channel because the command did not work => ", e);
                    return logger.exit(false);
                } catch (InterruptedException e) {
                    logger.debug("Interrupted while trying to tune into channel => ", e);
                    return logger.exit(false);
                }

                break;
            default:
                logger.error("This device has been assigned an " +
                        "unsupported capture device type: {}", encoderDeviceType);
                return logger.exit(false);
        }

        logger.info("Configuring and starting the new RTP producer...");

        if (!startProducing(newRTPProducer, newConsumer, rtpStreamRemoteIP, rtpLocalPort)) {
            logger.error("The producer thread using the implementation '{}' failed to start.",
                    newRTPProducer.getClass().getSimpleName());

            return logger.exit(false);
        }

        rtpLocalPort = newRTPProducer.getLocalPort();

        long rtspTime = System.currentTimeMillis();

        try {
            hdhrTuner.setTarget("rtp://" + localIPAddress.getHostAddress() + ":" + rtpLocalPort);
        } catch (IOException e) {
            logger.error("HDHomeRun is unable to start RTP because the device could not be reached => ", e);
            return logger.exit(false);
        } catch (GetSetException e) {
            logger.error("HDHomeRun is unable to start RTP because the command did not work => ", e);
            return logger.exit(false);
        }

        // If we are trying to restart the stream, we don't need to stop the consumer.
        if (monitorThread == null || monitorThread != Thread.currentThread()) {
            // If we are buffering this can create too much backlog and overruns the file based buffer.
            if (bufferSize == 0) {
                try {
                    newConsumer.setProgram(hdhrTuner.getProgram());

                    int timeout = 50;

                    while (newConsumer.getProgram() <= 0) {
                        Thread.sleep(100);
                        newConsumer.setProgram(hdhrTuner.getProgram());

                        if (timeout-- < 0) {
                            logger.error("Unable to get program after 5 seconds.");
                            newConsumer.setProgram(-1);
                            break;
                        }

                        if (tuningThread != Thread.currentThread()) {
                            stopProducing(false);
                            return logger.exit(false);
                        }
                    }
                } catch (IOException e) {
                    logger.error("HDHomeRun is unable to get program because the device cannot be reached => ", e);
                } catch (GetSetException e) {
                    logger.error("HDHomRun is unable to get program because the command did not work => ", e);
                } catch (InterruptedException e) {
                    logger.debug("HDHomeRun is unable to get program because the thread was interrupted => ", e);
                    return logger.exit(false);
                }

                try {
                    newConsumer.setPids(hdhrTuner.getFilter());

                    int timeout = 50;

                    while (newConsumer.getPids().length <= 1) {
                        Thread.sleep(100);
                        newConsumer.setPids(hdhrTuner.getFilter());

                        if (timeout-- < 0) {
                            logger.error("Unable to get PIDs after 5 seconds.");
                            newConsumer.setPids(new int[0]);
                            break;
                        }

                        if (tuningThread != Thread.currentThread()) {
                            stopProducing(false);
                            return logger.exit(false);
                        }
                    }
                } catch (IOException e) {
                    logger.error("HDHomeRun is unable to get PIDs because the device cannot be reached => ", e);
                } catch (GetSetException e) {
                    logger.error("HDHomeRun is unable to get PIDs because the command did not work => ", e);
                } catch (InterruptedException e) {
                    logger.debug("HDHomeRun is unable to get PIDs because the thread was interrupted => ", e);
                    return logger.exit(false);
                }
            }

            logger.info("Configuring and starting the new SageTV consumer...");

            if (uploadID > 0 && remoteAddress != null) {
                newConsumer.consumeToUploadID(filename, uploadID, remoteAddress);
            } else if (!scanOnly) {
                newConsumer.consumeToFilename(filename);
            }

            startConsuming(channel, newConsumer, encodingQuality, bufferSize);
        } else {
            logger.info("Consumer is already running; this is a re-tune and it does not need to restart.");
        }

        if (logger.isDebugEnabled()) {
            long endTime = System.currentTimeMillis();
            logger.debug("Time to RTSP: {}ms, Total tuning time: {}ms", rtspTime - startTime, endTime - startTime);
        }

        // If we are trying to restart the stream, we only need one monitoring thread.
        if (monitorThread == null || monitorThread != Thread.currentThread()) {
            if (!scanOnly) {
                monitorTuning(channel, filename, encodingQuality, bufferSize, uploadID, remoteAddress);
            }
        }

        return logger.exit(true);
    }

    // This only supports InfiniTV devices.
    private boolean startEncodingHttp(String channel, String filename, String encodingQuality, long bufferSize, int uploadID, InetAddress remoteAddress) {
        logger.entry(channel, filename, encodingQuality, bufferSize, uploadID, remoteAddress);

        long startTime = System.currentTimeMillis();
        boolean scanOnly = false;

        if (remoteAddress != null) {
            logger.info("Starting the encoding for the channel '{}' from the device '{}' to the file '{}' via the upload id '{}'...", channel, encoderName, filename, uploadID);
        } else if (filename != null) {
            logger.info("Starting the encoding for the channel '{}' from the device '{}' to the file '{}'...", channel, encoderName, filename);
        } else {
            logger.info("Starting a channel scan for the channel '{}' from the device '{}'...", channel, encoderName);
            scanOnly = true;
        }

        // The producer and consumer methods are requested to not block. If they don't shut down in
        // time, it will be caught and handled later. This gives us a small gain in speed.
        stopProducing(false);

        // If we are trying to restart the stream, we don't need to stop the consumer.
        if (monitorThread == null || monitorThread != Thread.currentThread()) {
            stopConsuming(false);
        }

        // Get a new producer and consumer.
        RTPProducer newRTPProducer = getNewRTPProducer();
        SageTVConsumer newConsumer;

        // If we are trying to restart the stream, we don't need to create a new consumer.
        if (monitorThread != null && monitorThread == Thread.currentThread()) {
            newConsumer = sageTVConsumerRunnable;
        } else if (scanOnly) {
            newConsumer = getNewChannelScanSageTVConsumer();
            newConsumer.consumeToNull(true);
        } else {
            newConsumer = getNewSageTVConsumer();
        }

        // Selects what method to use to get the channel tuned in.
        try {
            switch (encoderDeviceType) {
                case DCT_INFINITV:
                case QAM_INFINITV:
                    InfiniTVTuning.tuneChannel(
                            encoderLineup,
                            channel,
                            encoderIPAddress,
                            encoderNumber,
                            cableCardPresent,
                            5);
                    break;
                default:
                    logger.error("This device has been assigned an " +
                            "unsupported capture device type: {}", encoderDeviceType);
                    return logger.exit(false);
            }
        } catch (InterruptedException e) {
            logger.debug("Tuning was interrupted => ", e);
            return logger.exit(false);
        }

        logger.info("Configuring and starting the new RTP producer...");

        if (!startProducing(newRTPProducer, newConsumer, rtpStreamRemoteIP, rtpLocalPort)) {
            logger.error("The producer thread using the implementation '{}' failed to start.",
                    newRTPProducer.getClass().getSimpleName());

            return logger.exit(false);
        }

        rtpLocalPort = newRTPProducer.getLocalPort();

        long rtspTime = System.currentTimeMillis();

        // Even though it takes another 100ms to perform this step, if it is already configured, we
        // are actually already receiving data while this is checking to be sure that we should be
        // receiving data.
        InfiniTVTuning.startRTSP(localIPAddress.getHostAddress(), rtpLocalPort, encoderIPAddress, encoderNumber);

        // If we are buffering this can create too much backlog and overruns the file based buffer.
        if (bufferSize == 0) {
            // If we are trying to restart the stream, we don't need to change anything on the
            // consumer.
            if (monitorThread == null || monitorThread != Thread.currentThread()) {
                try {
                    int getProgram = InfiniTVStatus.getProgram(encoderIPAddress, encoderNumber, 5);
                    newConsumer.setProgram(getProgram);

                    int timeout = 50;

                    while (newConsumer.getProgram() == -1) {
                        Thread.sleep(100);
                        getProgram = InfiniTVStatus.getProgram(encoderIPAddress, encoderNumber, 5);
                        newConsumer.setProgram(getProgram);

                        if (timeout-- < 0) {
                            logger.error("Unable to get program after more than 5 seconds.");
                            return logger.exit(false);
                        }

                        if (tuningThread != Thread.currentThread()) {
                            stopProducing(false);
                            return logger.exit(false);
                        }
                    }
                } catch (IOException e) {
                    logger.error("Unable to get program number => ", e);
                } catch (InterruptedException e) {
                    logger.debug("Unable to get program number => ", e);
                    return logger.exit(false);
                }

                try {
                    int pids[] = InfiniTVStatus.getPids(encoderIPAddress, encoderNumber, 5);
                    newConsumer.setPids(pids);

                    int timeout = 50;

                    while (newConsumer.getPids().length <= 1) {
                        Thread.sleep(100);
                        pids = InfiniTVStatus.getPids(encoderIPAddress, encoderNumber, 5);
                        newConsumer.setPids(pids);

                        if (timeout-- < 0) {
                            logger.error("Unable to get PIDs after more than 5 seconds.");
                            return logger.exit(false);
                        }

                        if (tuningThread != Thread.currentThread()) {
                            stopProducing(false);
                            return logger.exit(false);
                        }
                    }
                } catch (IOException e) {
                    logger.error("Unable to get PID numbers => ", e);
                } catch (InterruptedException e) {
                    logger.debug("Unable to get PID numbers => ", e);
                    return logger.exit(false);
                }
            }
        }

        // If we are trying to restart the stream, we don't need to stop the consumer.
        if (monitorThread == null || monitorThread != Thread.currentThread()) {
            logger.info("Configuring and starting the new SageTV consumer...");

            if (uploadID > 0 && remoteAddress != null) {
                newConsumer.consumeToUploadID(filename, uploadID, remoteAddress);
            } else if (!scanOnly) {
                newConsumer.consumeToFilename(filename);
            }

            startConsuming(channel, newConsumer, encodingQuality, bufferSize);
        } else {
            logger.info("Consumer is already running; this is a re-tune and it does not need to restart.");
        }

        if (logger.isDebugEnabled()) {
            long endTime = System.currentTimeMillis();
            logger.debug("Time to RTSP: {}ms, Total tuning time: {}ms", rtspTime - startTime, endTime - startTime);
        }

        // Make sure only one monitor thread is running per request.
        if (monitorThread == null || monitorThread != Thread.currentThread()) {
            if (!scanOnly) {
                monitorTuning(channel, filename, encodingQuality, bufferSize, uploadID, remoteAddress);
            }
        }

        return logger.exit(true);
    }

    public boolean startEncoding(String channel, String filename, String encodingQuality, long bufferSize) {
        return startEncoding(channel, filename, encodingQuality, bufferSize, -1, null);
    }

    public boolean startEncoding(final String channel, final String filename, final String encodingQuality, final long bufferSize, final int uploadID, final InetAddress remoteAddress) {
        logger.entry(channel, filename, encodingQuality, bufferSize, uploadID, remoteAddress);

        tuningThread = Thread.currentThread();

        if (monitorThread != null && monitorThread != Thread.currentThread()) {
            monitorThread.interrupt();
        }

        if(encoderDeviceType == CaptureDeviceType.QAM_INFINITV || encoderDeviceType == CaptureDeviceType.QAM_PRIME) {
            TVChannel qamChannel = ChannelManager.getChannel(encoderLineup, channel);

            if (qamChannel == null) {
                qamChannel = new TVChannelImpl(channel, "Unknown");
            }

            if (Util.isNullOrEmpty(qamChannel.getFrequency()) || Util.isNullOrEmpty(qamChannel.getProgram())) {
                autoMap(qamChannel);
            }
        }

        synchronized (exclusiveLock) {
            if (isHttpTune()) {
                return startEncodingHttp(channel, filename, encodingQuality, bufferSize, uploadID, remoteAddress);
            }

            if (isHDHRTune()) {
                return startEncodingHDHR(channel, filename, encodingQuality, bufferSize, uploadID, remoteAddress);
            }

            boolean scanOnly = (filename == null);
            long startTime = System.currentTimeMillis();

            if (remoteAddress != null) {
                logger.info("Starting the encoding for the channel '{}' from the device '{}' to the file '{}' via the upload id '{}'...", channel, encoderName, filename, uploadID);
            } else if (!scanOnly) {
                logger.info("Starting the encoding for the channel '{}' from the device '{}' to the file '{}'...", channel, encoderName, filename);
            } else {
                logger.info("Starting a channel scan for the channel '{}' from the device '{}'...", channel, encoderName);
            }

            stopProducing(false);

            // If we are trying to restart the stream, we don't need to stop the consumer.
            if (monitorThread == null || monitorThread != Thread.currentThread()) {
                stopConsuming(false);
            } else {
                logger.info("Consumer is already running; this is a re-tune and it does not need to restart.");
            }

            RTPProducer newRTPProducer = getNewRTPProducer();
            SageTVConsumer newConsumer;

            // If we are trying to restart the stream, we don't need to stop the consumer and producer.
            if (monitorThread != null && monitorThread == Thread.currentThread()) {
                newConsumer = sageTVConsumerRunnable;
            } else if (scanOnly) {
                newConsumer = getNewChannelScanSageTVConsumer();
                newConsumer.consumeToNull(true);
            } else {
                newConsumer = getNewSageTVConsumer();
            }

            // Verify that the connection is actually in an active state if we are using fast tuning.
            boolean reTune = false;
            if (fastTune) {

                String transportState = avTransportAction.SERVICE_ACTIONS.queryActionVariable("TransportState");

                if (transportState == null || transportState.equals("")) {
                    // This is a warning because this should not be happening when everything is working.
                    logger.warn("TransportState did not return a value." +
                            " Fast tuning is not possible this time. Re-tuning...");
                    reTune = true;
                } else if (!transportState.equals("PLAYING")) {
                    logger.info("TransportState is not currently PLAYING." +
                            " Fast tuning is not possible this time. Re-tuning...");
                    reTune = true;
                } else if (rtpStreamRemoteURI == null) {
                    logger.info("rtpStreamRemoteURI is null." +
                            " Fast tuning is not possible this time. Re-tuning...");
                    reTune = true;
                }
            } else {
                reTune = true;
            }

            if (reTune) {
                // Common steps for all DCT devices.
                logger.debug("Starting ConnectManager subscription...");
                connectionManagerSubscription.start();

                logger.debug("Checking for current connections...");
                String connectionID = connectionManagerSubscription.
                        getConnectionManagerCurrentConnectionIDs();

                if (encoderDeviceType == CaptureDeviceType.DCT_PRIME && connectionID.equals("0")) {
                    connectionID = "";
                }

                // Stop anything currently running. DCT tuners don't like doing things out of order and this
                // puts the tuner in a known state. We are not interested in if these return success values.
                if (!connectionID.equals("")) {
                    logger.info("Closing open sessions...");
                    connectionManagerAction.setConnectionComplete(connectionID);
                    try {
                        rtspClient.stopRTPStream(rtpStreamRemoteURI);
                    } catch (Exception e) {
                        logger.error("An unexpected exception was created while stopping the RTP stream => ", e);
                    }
                }

                logger.debug("Running action PrepareForConnection...");
                PrepareForConnection prepareForConnection =
                        connectionManagerAction.
                                setPrepareForConnection(connectionManagerSourceProtocol);

                logger.debug("Setting AVTransportInstanceID for AVTransport subscription...");
                if (prepareForConnection != null && prepareForConnection.getAVTransportID() != null) {
                    connectionManagerAVTransportID = prepareForConnection.getAVTransportID();
                    avTransportSubscription.setAVTransportInstanceID(connectionManagerAVTransportID);
                } else {
                    logger.error("Unable to get AVTransportID. Using the default 0.");

                    if (encoderDeviceType == CaptureDeviceType.DCT_PRIME ||
                            encoderDeviceType == CaptureDeviceType.QAM_PRIME) {
                        avTransportSubscription.setAVTransportInstanceID("0");
                    } else {
                        avTransportSubscription.setAVTransportInstanceID("0");
                    }
                }

                logger.debug("Starting AVTransport subscription...");
                avTransportSubscription.start();

                logger.debug("Running AVTransport Play action...");
                if (!(avTransportAction.setPlay(connectionManagerAVTransportID))) {
                    logger.error("Error running AVTransport Play action.");
                    subscriptionCleanup();
                    return logger.exit(false);
                }
            }

            // Selects what method to use to get the channel tuned in.
            switch (encoderDeviceType) {
                case DCT_INFINITV:
                case DCT_PRIME:
                    logger.debug("Starting CAS subscription...");
                    casSubscription.start();

                    logger.debug("Running action SetChannel...");
                    casAction.setSetChannel(channel);

                    break;
                default:
                    logger.error("This device has been assigned an " +
                            "unsupported capture device type: {}", encoderDeviceType);
                    break;
            }

            long rtspTime = System.currentTimeMillis();

            if (reTune) {
                // From what I have seen this URL doesn't change, but this
                // is probably the best time to double check.
                logger.debug("Getting the value of AVTransport/{}/GetMediaInfo/CurrentURI...",
                        connectionManagerAVTransportID);

                GetMediaInfo getMediaInfo =
                        avTransportAction.getGetMediaInfo(connectionManagerAVTransportID);

                if (getMediaInfo == null || getMediaInfo.getCurrentURI().equals("")) {
                    logger.error("Error getting the value of AVTransport/{}/GetMediaInfo/CurrentURI.",
                            connectionManagerAVTransportID);

                    subscriptionCleanup();
                    return logger.exit(false);
                }
                String uri = getMediaInfo.getCurrentURI();

                logger.debug("Creating URI object from AVTransport/{}/GetMediaInfo/CurrentURI...",
                        connectionManagerAVTransportID);

                try {
                    rtpStreamRemoteURI = URI.create(uri);
                } catch (Exception e) {
                    logger.error("Error parsing the URI '{}'.", uri, e);
                    subscriptionCleanup();
                    return logger.exit(false);
                }
            }

            logger.info("Configuring and starting the new RTP producer...");
            String ipString = null;
            try {
                if (rtpStreamRemoteURI == null) {
                    logger.error("The URI received was null. Will try again in {} seconds.", retuneTimeout /  1000);
                } else {
                    ipString = rtpStreamRemoteURI.getHost();
                    rtpStreamRemoteIP = InetAddress.getByName(ipString);

                    int localRTPPort = 0;
                    if (fastTune && rtpLocalPort != -1) {
                        localRTPPort = rtpLocalPort;
                    }

                    if (!startProducing(newRTPProducer, newConsumer, rtpStreamRemoteIP, localRTPPort)) {
                        logger.error("The producer thread using the implementation '{}' failed to start.",
                                newRTPProducer.getClass().getSimpleName());

                        subscriptionCleanup();
                        return logger.exit(false);
                    }

                    rtpLocalPort = newRTPProducer.getLocalPort();
                }
            } catch (UnknownHostException e) {
                logger.error("Error parsing an IP address from '{}' => {}", ipString, e);
                subscriptionCleanup();
                return logger.exit(false);
            } catch (Exception e) {
                logger.error("An unexpected error occurred while starting the producer thread => {}", e);
                subscriptionCleanup();
                return logger.exit(false);
            }

            logger.info("Configuring the RTP stream via RTSP...");
            try {
                rtspClient.configureRTPStream(rtpStreamRemoteURI, rtpLocalPort);
            } catch (UnknownHostException e) {
                logger.error("Error parsing an IP address from '{}' => {}", rtpStreamRemoteURI.toString(), e);
                subscriptionCleanup();
                return logger.exit(false);
            } catch (Exception e) {
                logger.error("An unexpected error occurred while configuring via RTSP => {}", e);
                subscriptionCleanup();
                return logger.exit(false);
            }

            subscriptionCleanup();

            // If we are trying to restart the stream, we don't need to stop the consumer.
            if (monitorThread == null || monitorThread != Thread.currentThread()) {
                try {
                    String programString = muxAction.SERVICE_ACTIONS.queryActionVariable("ProgramNumber");
                    int program = Integer.valueOf(programString);
                    newConsumer.setProgram(program);
                } catch (Exception e) {
                    logger.warn("Unable to parse program => ", e);
                }

                try {
                    String pidsString = muxAction.SERVICE_ACTIONS.queryActionVariable("PIDList");
                    String split[] = pidsString.split(",");
                    int pids[] = new int[split.length];

                    for (int i = 0; i < pids.length; i++) {
                        pids[i] = Integer.parseInt(split[i].trim(), 16);
                    }

                    newConsumer.setPids(pids);
                } catch (Exception e) {
                    logger.warn("Unable to parse PIDs => ", e);
                }

                logger.info("Configuring and starting the SageTV consumer...");

                if (uploadID > 0 && remoteAddress != null) {
                    newConsumer.consumeToUploadID(filename, uploadID, remoteAddress);
                } else if (!scanOnly) {
                    newConsumer.consumeToFilename(filename);
                } else {
                    newConsumer.consumeToNull(true);
                }

                startConsuming(channel, newConsumer, encodingQuality, bufferSize);
            } else {
                logger.info("Consumer is already running; this is a re-tune and it does not need to restart.");
            }

            if (logger.isDebugEnabled()) {
                long endTime = System.currentTimeMillis();
                logger.debug("Time to RTSP: {}ms, Total tuning time: {}ms", rtspTime - startTime, endTime - startTime);
            }

            // Don't start more than one monitoring thread.
            if (monitorThread == null || monitorThread != Thread.currentThread()) {
                if (!scanOnly) {
                    monitorTuning(channel, filename, encodingQuality, bufferSize, uploadID, remoteAddress);
                }
            }
        }

        return logger.exit(true);
    }

    private void monitorTuning(final String channel, final String originalFilename, final String originalEncodingQuality, final long bufferSize, final int originalUploadID, final InetAddress remoteAddress) {
        if (monitorThread != null && monitorThread != Thread.currentThread()) {
            monitorThread.interrupt();
        }

        monitorThread = new Thread(new Runnable() {
            @Override
            public void run() {
                logger.info("Tuning monitoring thread started.");

                TVChannel tvChannel = ChannelManager.getChannel(encoderLineup, channel);
                int timeout = 0;
                long lastValue = 0;
                long currentValue = 0;
                long lastBytesRecorded = 0;
                long currentBytesRecorded = 0;
                boolean firstPass = true;

                if (tvChannel != null && tvChannel.getName().startsWith("MC")) {
                    // Music Choice channels take forever to start and with a 4 second timeout,
                    // they might never start.
                    timeout = retuneTimeout * 4;
                } else {
                    timeout = retuneTimeout;
                }

                while (!Thread.currentThread().isInterrupted()) {
                    try {
                        Thread.sleep(timeout);
                    } catch (InterruptedException e) {
                        return;
                    }

                    if (rtpProducerRunnable.isStalled() && !Thread.currentThread().isInterrupted()) {
                        String filename = originalFilename;
                        String encodingQuality = originalEncodingQuality;
                        int uploadID = originalUploadID;

                        // Since it's possible that a SWITCH may have happened since we last started
                        // the recording, this keeps everything consistent.
                        if (sageTVConsumerRunnable != null) {
                            filename = sageTVConsumerRunnable.getEncoderFilename();
                            encodingQuality = sageTVConsumerRunnable.getEncoderQuality();
                            uploadID = sageTVConsumerRunnable.getEncoderUploadID();
                        }


                        logger.error("No data was streamed after {} milliseconds. Copy protection status is '{}' and signal strength is {}. Re-tuning channel...", timeout, getCopyProtection(), getSignalStrength());
                        if (logger.isDebugEnabled()) {
                            logger.debug(getTunerStatusString());
                        }

                        boolean tuned = false;

                        while (!tuned && !Thread.currentThread().isInterrupted()) {
                            stopDevice();
                            tuned = startEncoding(channel, filename, encodingQuality, bufferSize, uploadID, remoteAddress);

                            try {
                                Thread.sleep(500);
                            } catch (InterruptedException e) {
                                return;
                            }
                        }

                        logger.info("Stream halt caused re-tune. Copy protection status is '{}' and signal strength is {}.", getCopyProtection(), getSignalStrength());
                    }

                    if (getRecordedBytes() != 0 && firstPass) {
                        firstPass = false;
                        logger.info("Streamed first {} bytes.", getRecordedBytes());
                    }
                }

                logger.info("Tuning monitoring thread stopped.");
            }
        });

        monitorThread.setName("TuningMonitor-" + monitorThread.getId() + ":" + encoderName);
        monitorThread.start();
    }

    @Override
    public void stopEncoding() {
        logger.entry();

        logger.debug("Stopping encoding...");

        synchronized (exclusiveLock) {
            if (monitorThread != null && monitorThread != Thread.currentThread()) {
                monitorThread.interrupt();
            }

            super.stopEncoding();

            if (isHttpTune()) {
                // This will silence the RTP stream, but keep it turned on.
                if (cableCardPresent) {
                    try {
                        InfiniTVTuning.tuneVChannel("0", encoderIPAddress, encoderNumber, 5);
                    } catch (InterruptedException e) {
                        logger.warn("Stopping InfiniTV device was interrupted => ", e);
                        return;
                    } catch (Exception e) {
                        logger.error("An unexpected exception was created while stopping the InfiniTV device => ", e);
                        return;
                    }
                } else {
                    try {
                        InfiniTVTuning.tuneFrequency(
                                new TVChannelImpl("0", "0", "QAM256", "0", "0", "0", false),
                                encoderIPAddress,
                                encoderNumber,
                                25);
                    } catch (InterruptedException e) {
                        logger.warn("Stopping InfiniTV device was interrupted => ", e);
                        return;
                    }
                }
            } else if (isHDHRTune()) {
                try {
                    if (encoderDeviceType == CaptureDeviceType.DCT_PRIME) {
                        hdhrTuner.clearVirtualChannel();
                        hdhrTuner.clearTarget();
                    } else if (encoderDeviceType == CaptureDeviceType.QAM_PRIME) {
                        hdhrTuner.clearChannel();
                        hdhrTuner.clearTarget();
                    }
                } catch (IOException e) {
                    logger.error("Unable to stop HDHomeRun Prime capture device because it cannot be reached => ", e);
                } catch (GetSetException e) {
                    logger.error("Unable to stop HDHomeRun Prime capture device because the command did not work => ", e);
                }

                setHDHRLock(false);
            } else {
                //UPnP DCT (not ClearQAM)

                if (fastTune) {
                    casAction.setSetChannel("0");
                } else {
                    if (connectionManagerAVTransportID != null && !connectionManagerAVTransportID.equals("")) {
                        avTransportAction.setStop(connectionManagerAVTransportID);
                        connectionManagerAction.setConnectionComplete(connectionManagerAVTransportID);
                    }

                    if (rtspClient != null && rtpStreamRemoteURI != null) {
                        try {
                            rtspClient.stopRTPStream(rtpStreamRemoteURI);
                        } catch (Exception e) {
                            logger.error("An unexpected exception was created while stopping the RTP stream => ", e);
                        }
                    }
                }
            }
        }

        logger.info("Stopped encoding.");

        logger.exit();
    }

    @Override
    public void stopDevice() {
        logger.entry();

        if (monitorThread != null && monitorThread != Thread.currentThread()) {
            monitorThread.interrupt();
        }

        // Make sure we unlock the device when the capture device is no longer in use.
        if (isHDHRTune()) {
            if (hdhrLock) {
                try {
                    hdhrTuner.clearLockkey();
                } catch (IOException e) {
                    logger.error("Unable to unlock HDHomeRun because it cannot be reached => ", e);
                } catch (GetSetException e) {
                    logger.error("Unable to unlock HDHomeRun because the command did not work => ", e);
                }
            }

            try {
                hdhrTuner.clearTarget();
            } catch (IOException e) {
                logger.error("Unable to clear the HDHomeRun target because it cannot be reached => ", e);
            } catch (GetSetException e) {
                logger.error("Unable to clear the HDHomeRun target because the command did not work => ", e);
            }
        } else if (isHttpTune()) {
            InfiniTVTuning.stopRTSP(encoderIPAddress, encoderNumber);
        } else if (!isHDHRTune() && !isHttpTune()) {
            //UPnP DCT (not ClearQAM)

            logger.debug("Checking for current connections...");
            connectionManagerAVTransportID = connectionManagerSubscription.
                    getConnectionManagerCurrentConnectionIDs();

            if (encoderDeviceType == CaptureDeviceType.DCT_PRIME && connectionManagerAVTransportID.equals("0")) {
                connectionManagerAVTransportID = null;
            } else if (connectionManagerAVTransportID.equals("")) {
                connectionManagerAVTransportID = null;
            }

            String transportState = avTransportAction.SERVICE_ACTIONS.queryActionVariable("TransportState");

            if (transportState == null || !transportState.equals("PLAYING")) {
                connectionManagerAVTransportID = null;
            }

            if (connectionManagerAVTransportID != null) {
                avTransportAction.setStop(connectionManagerAVTransportID);
                connectionManagerAction.setConnectionComplete(connectionManagerAVTransportID);
                try {
                    if (rtpStreamRemoteURI != null) {
                        rtspClient.stopRTPStream(rtpStreamRemoteURI);
                    }
                } catch (UnknownHostException e) {
                    logger.error("Unable to stop RTSP stream => ", e);
                }
            }
        }

        // If we are trying to restart the stream, we don't need to stop the consumer and producer.
        if (monitorThread == null || monitorThread != Thread.currentThread()) {
            super.stopDevice();
        }

        logger.exit();
    }

    /**
     * Is the HTTP tuning method for InfiniTV devices in use?
     *
     * @return <i>true</i> if HTTP tuning method should be used.
     */
    public boolean isHttpTune() {
        return httpTune && encoderDeviceType == CaptureDeviceType.DCT_INFINITV || encoderDeviceType == CaptureDeviceType.QAM_INFINITV;
    }

    /**
     * Is the native protocol for HDHomeRun devices in use?
     *
     * @return <i>true</i> if the HDHomeRun native protocol is to be used.
     */
    public boolean isHDHRTune() {
        return hdhrTune && encoderDeviceType == CaptureDeviceType.DCT_PRIME || encoderDeviceType == CaptureDeviceType.QAM_PRIME;
    }

    public void tuneToChannel(String channel) {

    }

    public boolean autoTuneChannel(String channel) {
        return false;
    }

    /**
     * If this returns <i>false</i>, the tuning process stops and returns ERROR to SageTV. It
     * doesn't look like SageTV acknowledges this even though the SageTV network encoder code would
     * suggest that it should understand that there is a problem. The end result is a screen that
     * says No Signal.
     *
     * @return <i>true</i> if everything is ready for tuning.
     */
    public boolean isReady() {
        return true;
    }

    public BroadcastStandard getBroadcastStandard() {
        return BroadcastStandard.QAM256;
    }

    public int getSignalStrength() {
        logger.entry();

        int signal = 0;
        // -10 dBmV = 100%
        if (encoderDeviceType == CaptureDeviceType.DCT_INFINITV ||
                encoderDeviceType == CaptureDeviceType.QAM_INFINITV) {

            // http://x.x.x.x/get_var?i=0&s=diag&v=Signal_Level
            // -8.0 dBmV
            try {
                signal = InfiniTVStatus.getSignalStrength(encoderIPAddress, encoderNumber);
            } catch (Exception e) {
                logger.debug("Unable to get signal strength from capture device.");
            }

        } else if (encoderDeviceType == CaptureDeviceType.DCT_PRIME ||
                encoderDeviceType == CaptureDeviceType.QAM_PRIME) {

            try {
                HDHomeRunStatus status = hdhrTuner.getStatus();
                signal = status.SIGNAL_STRENGTH;
            } catch (Exception e) {
                logger.debug("Unable to get CCI status from HDHomeRun.");
            }
        }

        return logger.exit(signal);
    }

    public CopyProtection getCopyProtection() {
        logger.entry();

        CopyProtection returnValue = CopyProtection.UNKNOWN;

        if (encoderDeviceType == CaptureDeviceType.DCT_INFINITV ||
                encoderDeviceType == CaptureDeviceType.QAM_INFINITV) {

            // http://x.x.x.x//get_var?i=0&s=diag&v=CopyProtectionStatus
            // Copy Control Information: "Copy Free" (00)
            try {
                returnValue = InfiniTVStatus.getCCIStatus(encoderIPAddress, encoderNumber);
            } catch (Exception e) {
                logger.debug("Unable to get CCI status from capture device.");
            }

        } else if (encoderDeviceType == CaptureDeviceType.DCT_PRIME ||
                encoderDeviceType == CaptureDeviceType.QAM_PRIME) {

            try {
                HDHomeRunVStatus vstatus = hdhrTuner.getVirtualChannelStatus();
                returnValue = vstatus.COPY_PROTECTION;
            } catch (Exception e) {
                logger.debug("Unable to get CCI status from HDHomeRun.");
            }

        }

        return logger.exit(returnValue);
    }

<<<<<<< HEAD
    public InetAddress getLocalAddress() {
        return localIPAddress;
    }

    public void setLocalAddress(InetAddress localAddress) {
        localIPAddress = localAddress;
    }

    public SageTVUnloadedDevice getUnloadedDevice() {
        // This provides SageTVManager with an object to initialize later if requested.
        return new SageTVUnloadedDevice(
                "DCT-" + dctDevice.getDetails().getFriendlyName(),
                DCTCaptureDeviceImpl.class,
                new Object[]{dctDevice},
                new Class[]{Device.class},
                false,
                "UPnP detected Digital Cable Tuner.");
=======
    public String getTunerStatusString() {
        logger.entry();

        StringBuilder stringBuilder = new StringBuilder();

        if (encoderDeviceType == CaptureDeviceType.DCT_INFINITV ||
                encoderDeviceType == CaptureDeviceType.QAM_INFINITV) {

            try {
                stringBuilder.append("CarrierLock: ").append(InfiniTVStatus.getCarrierLock(encoderIPAddress, encoderNumber));
            } catch (Exception e) {
                logger.debug("Unable to get CarrierLock status from capture device.");
            }

            try {
                stringBuilder.append(", PCRLock: ").append(InfiniTVStatus.getPCRLock(encoderIPAddress, encoderNumber));
            } catch (Exception e) {
                logger.debug("Unable to get PCRLock status from capture device.");
            }

            try {
                stringBuilder.append(", StreamingIP: ").append(InfiniTVStatus.getStreamingIP(encoderIPAddress, encoderNumber));
            } catch (Exception e) {
                logger.debug("Unable to get StreamingIP status from capture device.");
            }

            try {
                stringBuilder.append(", StreamingPort: ").append(InfiniTVStatus.getStreamingPort(encoderIPAddress, encoderNumber));
            } catch (Exception e) {
                logger.debug("Unable to get StreamingPort status from capture device.");
            }

            try {
                stringBuilder.append(", Temperature: ").append(InfiniTVStatus.getTemperature(encoderIPAddress, encoderNumber));
            } catch (Exception e) {
                logger.debug("Unable to get Temperature status from capture device.");
            }

            try {
                stringBuilder.append(", TransportState: ").append(InfiniTVStatus.getTransportState(encoderIPAddress, encoderNumber));
            } catch (Exception e) {
                logger.debug("Unable to get TransportState status from capture device.");
            }

        } else if (encoderDeviceType == CaptureDeviceType.DCT_PRIME ||
                encoderDeviceType == CaptureDeviceType.QAM_PRIME) {

            try {
                stringBuilder.append("Target: ").append(hdhrTuner.getTarget());
            } catch (Exception e) {
                logger.debug("Unable to get Target status from HDHomeRun.");
            }

            try {
                stringBuilder.append(", Lockkey: ").append(hdhrTuner.getLockkey());
            } catch (Exception e) {
                logger.debug("Unable to get Lockkey status from HDHomeRun.");
            }

            try {
                stringBuilder.append(", HDHomeRunVStatus: ").append(hdhrTuner.getVirtualChannelStatus().toString());
            } catch (Exception e) {
                logger.debug("Unable to get HDHomeRunVStatus status from HDHomeRun.");
            }

            try {
                stringBuilder.append(", HDHomeRunStreamInfo: ").append(hdhrTuner.getStreamInfo().toString());
            } catch (Exception e) {
                logger.debug("Unable to get HDHomeRunStreamInfo status from HDHomeRun.");
            }

            try {
                stringBuilder.append(", HDHomeRunStatus: ").append(hdhrTuner.getStatus().toString());
            } catch (Exception e) {
                logger.debug("Unable to get HDHomeRunStatus status from HDHomeRun.");
            }

        }

        return logger.exit(stringBuilder.toString());
>>>>>>> ec9c4e35
    }


    private void subscriptionCleanup() {
        logger.entry();

        logger.debug("Cleaning up all subscriptions we might have started...");

        if (tunerSubscription != null) {
            tunerSubscription.stop();
        }
        if (connectionManagerSubscription != null) {
            connectionManagerSubscription.stop();
        }
        if (avTransportSubscription != null) {
            avTransportSubscription.stop();
        }
        if (casSubscription != null) {
            casSubscription.stop();
        }

        logger.exit();
    }

    @Override
    public DeviceOption[] getOptions() {
        return new DeviceOption[0];
    }

    @Override
    public void setOptions(DeviceOption... deviceOptions) throws DeviceOptionException {

    }
}<|MERGE_RESOLUTION|>--- conflicted
+++ resolved
@@ -1700,7 +1700,6 @@
         return logger.exit(returnValue);
     }
 
-<<<<<<< HEAD
     public InetAddress getLocalAddress() {
         return localIPAddress;
     }
@@ -1718,7 +1717,8 @@
                 new Class[]{Device.class},
                 false,
                 "UPnP detected Digital Cable Tuner.");
-=======
+    }
+
     public String getTunerStatusString() {
         logger.entry();
 
@@ -1799,7 +1799,6 @@
         }
 
         return logger.exit(stringBuilder.toString());
->>>>>>> ec9c4e35
     }
 
 
