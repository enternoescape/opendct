/*
 * Copyright 2015 The OpenDCT Authors. All Rights Reserved
 *
 * Licensed under the Apache License, Version 2.0 (the "License");
 * you may not use this file except in compliance with the License.
 * You may obtain a copy of the License at
 *
 *     http://www.apache.org/licenses/LICENSE-2.0
 *
 * Unless required by applicable law or agreed to in writing, software
 * distributed under the License is distributed on an "AS IS" BASIS,
 * WITHOUT WARRANTIES OR CONDITIONS OF ANY KIND, either express or implied.
 * See the License for the specific language governing permissions and
 * limitations under the License.
 */

package opendct.capture;

import opendct.channel.*;
import opendct.config.Config;
import opendct.config.options.DeviceOption;
import opendct.config.options.DeviceOptionException;
import opendct.consumer.SageTVConsumer;
import opendct.producer.RTPProducer;
import opendct.sagetv.SageTVManager;
import opendct.sagetv.SageTVUnloadedDevice;
import opendct.tuning.hdhomerun.GetSetException;
import opendct.tuning.hdhomerun.HDHomeRunDevice;
import opendct.tuning.hdhomerun.HDHomeRunTuner;
import opendct.tuning.hdhomerun.returns.HDHomeRunStatus;
import opendct.tuning.hdhomerun.returns.HDHomeRunVStatus;
import opendct.tuning.http.InfiniTVStatus;
import opendct.tuning.http.InfiniTVTuning;
import opendct.tuning.upnp.UpnpManager;
import opendct.tuning.upnp.services.avtransport.AVTransportAction;
import opendct.tuning.upnp.services.avtransport.AVTransportSubscription;
import opendct.tuning.upnp.services.avtransport.returns.GetMediaInfo;
import opendct.tuning.upnp.services.cas.CASAction;
import opendct.tuning.upnp.services.cas.CASSubscription;
import opendct.tuning.upnp.services.cas.returns.GetCardStatus;
import opendct.tuning.upnp.services.connectionmanager.ConnectionManagerAction;
import opendct.tuning.upnp.services.connectionmanager.ConnectionManagerSubscription;
import opendct.tuning.upnp.services.connectionmanager.returns.GetProtocolInfo;
import opendct.tuning.upnp.services.connectionmanager.returns.PrepareForConnection;
import opendct.tuning.upnp.services.mux.MuxAction;
import opendct.tuning.upnp.services.tuner.TunerAction;
import opendct.tuning.upnp.services.tuner.TunerSubscription;
import opendct.util.Util;
import org.apache.logging.log4j.LogManager;
import org.apache.logging.log4j.Logger;
import org.fourthline.cling.UpnpService;
import org.fourthline.cling.model.meta.Device;
import org.fourthline.cling.model.meta.Service;
import org.fourthline.cling.model.types.ServiceType;
import org.fourthline.cling.model.types.UDAServiceType;
import org.fourthline.cling.transport.spi.InitializationException;

import java.io.IOException;
import java.net.InetAddress;
import java.net.SocketException;
import java.net.URI;
import java.net.UnknownHostException;
import java.util.ArrayList;
import java.util.Arrays;
import java.util.concurrent.atomic.AtomicBoolean;

public class DCTCaptureDeviceImpl extends RTPCaptureDevice {
    private final Logger logger = LogManager.getLogger(DCTCaptureDeviceImpl.class);

    // Direct access to the capture device via UPnP services.
    private Device dctDevice;

    //Device services.
    private final Service connectionManagerService;
    private final Service casService;
    private final Service avTransportService;
    private final Service tunerService;
    private final Service muxService;

    // DCT GENA event subscriptions.
    private final ConnectionManagerSubscription connectionManagerSubscription;
    private final CASSubscription casSubscription;
    private final AVTransportSubscription avTransportSubscription;
    private final TunerSubscription tunerSubscription;

    // DCT service action classes.
    private final ConnectionManagerAction connectionManagerAction;
    private final CASAction casAction;
    private final AVTransportAction avTransportAction;
    private final TunerAction tunerAction;
    private final MuxAction muxAction;

    // DCT values that should not change or are referenced many times.
    private String connectionManagerSourceProtocol;
    private String connectionManagerAVTransportID;

    // This is the amount of time in seconds that we should wait for a channel to report that it is
    // COPY_FREELY and to wait for data to be output to null.
    private int offlineDetectionWait =
            Config.getInteger("upnp.dct.wait_for_offline_detection_s", 8);
    private long offlineDetectionMinBytes =
            Config.getLong("upnp.dct.offline_detection_min_bytes", 18800);

    private int encoderNumber = -1;
    private boolean cableCardPresent = false;
    private String encoderIPAddress = null;
    private InetAddress localIPAddress = null;

    private int retuneTimeout =
            Config.getInteger("upnp.retune_poll_s", 1) * 1000;
    private boolean httpTune =
            Config.getBoolean("upnp.dct.http_tuning", true);
    private boolean hdhrTune =
            Config.getBoolean("upnp.dct.hdhr_tuning", true);
    private boolean autoMapReference =
            Config.getBoolean("upnp.qam.automap_reference_lookup", true);
    private boolean autoMapTuning =
            Config.getBoolean("upnp.qam.automap_tuning_lookup", false);
    private HDHomeRunTuner hdhrTuner = null;

    private Thread monitorThread = null;
    private volatile Thread tuningThread = null;
    private AtomicBoolean locked = new AtomicBoolean(false);
    private final Object exclusiveLock = new Object();

    // When this is enabled, the DCT is put into a state that is only waiting for a channel to be
    // requested.
    private boolean fastTune = Config.getBoolean("upnp.dct.fast_tuning", false);
    private boolean hdhrLock = Config.getBoolean("hdhr.locking", true);

    /**
     * Create a new DCT capture device.
     *
     * @param dctDevice The cling UPnP device to create this tuner.
     * @throws InitializationException Thrown if any part of the tuner is missing.
     * @throws CaptureDeviceIgnoredException Thrown if this tuner is being blocked from use.
     */
    public DCTCaptureDeviceImpl(Device dctDevice) throws InitializationException, CaptureDeviceIgnoredException {
        super(dctDevice.getRoot().getDetails().getFriendlyName(), "DCT-" + dctDevice.getDetails().getFriendlyName());
        logger.entry(dctDevice);

        this.dctDevice = dctDevice;
        UpnpService upnpService = UpnpManager.getUpnpService();

        // Connection to ConnectionManager service.
        if ((connectionManagerService = dctDevice.findService(new UDAServiceType("ConnectionManager", 1))) == null) {
            logger.error("Could not find ConnectionManager service. It is unlikely this device is a tuner.");
            throw new InitializationException("The ConnectionManager service does not exist.");
        }
        connectionManagerSubscription = new ConnectionManagerSubscription(upnpService, connectionManagerService);
        connectionManagerAction = new ConnectionManagerAction(upnpService, connectionManagerService);
        logger.debug("Initialized ConnectionManager service.");

        GetProtocolInfo getProtocolInfo = connectionManagerAction.getGetProtocolInfo();

        if (getProtocolInfo != null && getProtocolInfo.getSource().toLowerCase().equals("rtsp-rtp-udp:*:dri-mp2t:*")) {
            connectionManagerSourceProtocol = getProtocolInfo.getSource();
            connectionManagerAVTransportID = "0";
        } else if (getProtocolInfo == null || getProtocolInfo.getSource() == null) {
            logger.warn("The source protocol could not be determined. Using the default 'rtsp-rtp-udp:*:dri-mp2t:*'");
            connectionManagerSourceProtocol = "rtsp-rtp-udp:*:dri-mp2t:*";
            connectionManagerAVTransportID = "0";
        } else {
            logger.warn("The source protocol returned '{}'. Using the default 'rtsp-rtp-udp:*:dri-mp2t:*'", getProtocolInfo.getSource());
            connectionManagerSourceProtocol = "rtsp-rtp-udp:*:dri-mp2t:*";
            connectionManagerAVTransportID = "0";
            //throw new InitializationException("The ConnectionManager service did not return a supported protocol.");
        }

        // Connection to AVTransport service.
        if ((avTransportService = dctDevice.findService(new UDAServiceType("AVTransport", 1))) == null) {
            logger.error("Could not find AVTransport service.");
            throw new InitializationException("The AVTransport service does not exist.");
        }
        avTransportSubscription = new AVTransportSubscription(upnpService, avTransportService);
        avTransportAction = new AVTransportAction(upnpService, avTransportService);
        logger.debug("Initialized AVTransport service.");

        // Connection to CAS service.
        if ((casService = dctDevice.findService(new ServiceType("schemas-opencable-com", "CAS", 1))) == null) {
            logger.error("Could not find CAS service.");
            throw new InitializationException("The CAS service does not exist.");
        }
        casSubscription = new CASSubscription(upnpService, casService);
        casAction = new CASAction(upnpService, casService);
        logger.debug("Initialized CAS service.");

        // Connection to Tuner service.
        if ((tunerService = dctDevice.findService(new ServiceType("schemas-opencable-com", "Tuner", 1))) == null) {
            logger.error("Could not find Tuner service.");
            throw new InitializationException("The Tuner service does not exist.");
        }
        tunerSubscription = new TunerSubscription(upnpService, tunerService);
        tunerAction = new TunerAction(upnpService, tunerService);
        logger.debug("Initialized Tuner service.");


        // Connection to Mux service.
        if ((muxService = dctDevice.findService(new ServiceType("schemas-opencable-com", "Mux", 1))) == null) {
            logger.error("Could not find Mux service.");
            throw new InitializationException("The Mux service does not exist.");
        }
        muxAction = new MuxAction(upnpService, muxService);
        // There is nothing to subscribe to in the Mux service.
        logger.debug("Initialized Mux service.");


        logger.debug("Determining the presence of a CableCARD...");
        GetCardStatus getCardStatus = casAction.getGetCardStatus();
        cableCardPresent = false;
        if (getCardStatus == null) {
            // We only reference the properties if we can't get the status the best way.
            cableCardPresent = Config.getBoolean(propertiesDeviceParent + "cable_card_inserted", false);
            logger.warn("Unable to read the CableCARD status. Using the value '{}' from properties.", cableCardPresent);
        } else {
            cableCardPresent = getCardStatus.getCurrentCardStatus().equals("Inserted");
        }
        // Update properties with the currently known cable card status.
        Config.setBoolean(propertiesDeviceParent + "cable_card_inserted", cableCardPresent);

        logger.debug("Determining the manufacturer...");
        String manufacturer = dctDevice.getDetails().getManufacturerDetails().getManufacturer();
        // In the event that we actually need to change this for testing.
        manufacturer = Config.getString(propertiesDeviceParent + "manufacturer", manufacturer);

        logger.debug("Determining the encoder number...");
        encoderNumber = Integer.parseInt(encoderName.substring(encoderName.length() - 1));

        if (manufacturer.equals("Ceton Corporation")) {
            encoderIPAddress = dctDevice.getParentDevice().getDetails().getBaseURL().getHost();
        } else {
            // Silicondust doesn't provide a URI fast enough and that means I don't have an easy way
            // to get the IP address and without modifying cling again, I can't get the IP address
            // either. So we're going to hack this one.

            try {
                //(RemoteDeviceIdentity) UDN: uuid:24FB1FB3-38BF-39B9-AAC0-F1A177B8E8D5, Descriptor: http://x.x.x.x:80/dri/device.xml
                encoderIPAddress = dctDevice.getParentDevice().getIdentity().toString();
                encoderIPAddress = encoderIPAddress.substring(encoderIPAddress.lastIndexOf("http://"));
                encoderIPAddress = new URI(encoderIPAddress).getHost();
            } catch (Exception e) {
                logger.error("Unable to parse '{}' into encoder IP address.", encoderIPAddress);
                throw new InitializationException("Cannot parse encoder IP address.");
            }
        }

        try {
            rtpStreamRemoteIP = InetAddress.getByName(encoderIPAddress);
        } catch (UnknownHostException e) {
            logger.error("Unable to parse the IP address in '{}' to populate program/frequency channel map.", encoderIPAddress);
        }

        try {
            localIPAddress = Config.getInetAddress( propertiesDeviceParent + "local_ip_override", Util.getLocalIPForRemoteIP(rtpStreamRemoteIP));
        } catch (SocketException e) {
            logger.error("Unable to get the IP address for localhost => ", e);
        }

        if (manufacturer.equals("Ceton Corporation")) {

            if (cableCardPresent) {
                encoderDeviceType = CaptureDeviceType.DCT_INFINITV;
                setEncoderPoolName(Config.getString(propertiesDeviceRoot + "encoder_pool", "dct"));
            } else {
                encoderDeviceType = CaptureDeviceType.QAM_INFINITV;
                setEncoderPoolName(Config.getString(propertiesDeviceRoot + "encoder_pool", "qam"));
            }

            setChannelLineup(Config.getString(propertiesDeviceRoot + "lineup", String.valueOf(encoderDeviceType).toLowerCase()));

            if (!ChannelManager.hasChannels(encoderLineup) && encoderLineup.equals(String.valueOf(encoderDeviceType).toLowerCase())) {
                ChannelLineup newChannelLineup = new ChannelLineup(encoderLineup, encoderParentName, ChannelSourceType.INFINITV, encoderIPAddress);
                ChannelManager.updateChannelLineup(newChannelLineup);
                ChannelManager.addChannelLineup(newChannelLineup, true);
                ChannelManager.saveChannelLineup(encoderLineup);
            }

            if (isHttpTune()) {
                logger.info("Using HTTP web interface tuning for this device.");
            } else {
                logger.info("Using UPnP tuning for this device.");
            }
        } else if (manufacturer.equals("Silicondust")) {

            if (cableCardPresent) {
                encoderDeviceType = CaptureDeviceType.DCT_PRIME;
                setEncoderPoolName(Config.getString(propertiesDeviceRoot + "encoder_pool", "dct"));
            } else {
                encoderDeviceType = CaptureDeviceType.QAM_PRIME;
                setEncoderPoolName(Config.getString(propertiesDeviceRoot + "encoder_pool", "qam"));
            }

            setChannelLineup(Config.getString(propertiesDeviceRoot + "lineup", String.valueOf(encoderDeviceType).toLowerCase()));

            if (!ChannelManager.hasChannels(encoderLineup) && encoderLineup.equals(String.valueOf(encoderDeviceType).toLowerCase())) {
                ChannelLineup newChannelLineup = new ChannelLineup(encoderLineup, encoderParentName, ChannelSourceType.PRIME, encoderIPAddress);
                ChannelManager.updateChannelLineup(newChannelLineup);
                ChannelManager.addChannelLineup(newChannelLineup, true);
                ChannelManager.saveChannelLineup(encoderLineup);
            }

            if (isHDHRTune()) {
                logger.info("Using HDHomeRun native protocol for this device.");
                hdhrTuner = new HDHomeRunTuner(new HDHomeRunDevice(rtpStreamRemoteIP), encoderNumber);
                if (logger.isDebugEnabled()) {
                    try {
                        logger.debug("HDHomeRun details: {}, {}, {}, {}", hdhrTuner.DEVICE.getSysHwModel(), hdhrTuner.DEVICE.getSysModel(), hdhrTuner.DEVICE.getSysVersion(), hdhrTuner.DEVICE.getSysFeatures());
                        logger.debug("HDHomeRun help: {}", Arrays.toString(hdhrTuner.DEVICE.getHelp()));
                    } catch (IOException e) {
                        logger.error("Unable to get help from HDHomeRun because the device cannot be reached => ", e);
                    } catch (GetSetException e) {
                        logger.error("Unable to get help from the HDHomeRun because the command did not work => ", e);
                    }
                }
            } else {
                logger.info("Using UPnP tuning for this device.");
            }
        }

        logger.debug("Initializing RTSP client...");
        rtspClient = getNewRTSPClient();

        logger.debug("Getting a port for incoming RTP data...");
        rtpLocalPort = Config.getFreeRTSPPort(encoderName);

        logger.info("Encoder Manufacturer: '{}'," +
                " Number: {}," +
                " Remote IP: '{}'," +
                " Local IP: '{}'," +
                " CableCARD: {}," +
                " Lineup: '{}'," +
                " Offline Scan Enabled: {}," +
                " RTP Port: {}",
                manufacturer,
                encoderNumber,
                encoderIPAddress,
                localIPAddress,
                cableCardPresent,
                encoderLineup,
                isOfflineScanEnabled(),
                rtpLocalPort);

        logger.exit();
    }

    public boolean isLocked() {
        return locked.get();
    }

    public boolean setLocked(boolean locked) {
        boolean messageLock = this.locked.get();

        // This means the lock was already set
        if (this.locked.getAndSet(locked) == locked) {
            logger.info("Capture device is was already {}.", (locked ? "locked" : "unlocked"));
            return false;
        }

        synchronized (exclusiveLock) {
            this.locked.set(locked);

            if (messageLock != locked) {
                logger.info("Capture device is now {}.", (locked ? "locked" : "unlocked"));
            } else {
                logger.debug("Capture device is now re-{}.", (locked ? "locked" : "unlocked"));
            }
        }

        return true;
    }

    public boolean isExternalLocked() {
        if (isHDHRTune()) {
            try {
                boolean returnValue = hdhrTuner.isLocked();

                logger.info("HDHomeRun is currently {}.", (returnValue ? "locked" : "unlocked"));

                return returnValue;
            } catch (IOException e) {
                logger.error("Unable to get the locked status of HDHomeRun because it cannot be reached => ", e);

                // If we can't reach it, it's as good as locked.
                return true;
            } catch (GetSetException e) {
                logger.error("Unable to get the locked status of HDHomeRun because the command did not work => ", e);

                // The device must not support locking.
                return false;
            }
        }

        // For devices that don't support locking, we need to just assume they must not be
        // locked or we will have issues tuning channels.
        return false;
    }

    public boolean setExternalLock(boolean locked) {
        if (isHDHRTune()) {
            return setHDHRLock(locked);
        }

        // For devices that don't support locking, there isn't anything to change.
        return true;
    }

    private boolean setHDHRLock(boolean locked) {
        if (isHDHRTune()) {
            if (hdhrLock && locked) {
                try {
                    if (encoderForceExternalUnlock) {
                        hdhrTuner.forceClearLockkey();
                    }

                    hdhrTuner.setLockkey(localIPAddress);
                    logger.info("HDHomeRun is now locked.");

                    return true;
                } catch (IOException e) {
                    logger.error("Unable to lock HDHomeRun because it cannot be reached => ", e);
                } catch (GetSetException e) {
                    logger.error("Unable to lock HDHomeRun because the command did not work => ", e);
                }
            } else if (hdhrLock) {
                try {
                    if (encoderForceExternalUnlock) {
                        hdhrTuner.forceClearLockkey();
                    } else {
                        hdhrTuner.clearLockkey();
                    }

                    logger.info("HDHomeRun is now unlocked.");

                    return true;
                } catch (IOException e) {
                    logger.error("Unable to unlock HDHomeRun because it cannot be reached => ", e);
                } catch (GetSetException e) {
                    logger.error("Unable to unlock HDHomeRun because the command did not work => ", e);
                }
            }
        }

        return false;
    }

    /**
     * Attempt to automatically map a vchannel to it's corresponding program and frequency based on
     * all available sources.
     * <p/>
     * This will return the first result it finds, so it is possible that it can get it wrong which
     * is why this feature can be disabled. It will also update the channel lineup for this encoder
     * with the discovered frequency and program.
     *
     * @param tvChannel The channel to get the frequency and program for  automatically.
     * @return The new channel with the program and frequency already mapped or <i>null</i> if no
     *         mapping was possible.
     */
    public TVChannel autoMap(TVChannel tvChannel) {
        logger.entry(tvChannel);

        // First check if the value is already from an alternative lineup.
        ArrayList<CaptureDevice> devices = SageTVManager.getAllSageTVCaptureDevices(CaptureDeviceType.DCT_INFINITV);
        devices.addAll(SageTVManager.getAllSageTVCaptureDevices(CaptureDeviceType.DCT_PRIME));
        devices.addAll(SageTVManager.getAllSageTVCaptureDevices(CaptureDeviceType.QAM_PRIME));

        if (autoMapReference) {
            for (CaptureDevice device : devices) {
                if (device == this) {
                    continue;
                }

                TVChannel refChannel = ChannelManager.getChannel(device.getChannelLineup(), tvChannel.getChannel());

                if (refChannel != null && !Util.isNullOrEmpty(refChannel.getFrequency()) &&
                        !Util.isNullOrEmpty(refChannel.getProgram())) {

                    tvChannel.setModulation(refChannel.getModulation());
                    tvChannel.setFrequency(refChannel.getFrequency());
                    tvChannel.setProgram(refChannel.getProgram());
                    ChannelManager.updateChannel(encoderLineup, tvChannel);
                    logger.info(
                            "Auto-mapped the channel '{}'" +
                                    " to the frequency '{}'" +
                                    " and program '{}'" +
                                    " from the lineup '{}'.",
                            tvChannel.getChannel(),
                            tvChannel.getFrequency(),
                            tvChannel.getProgram(),
                            device.getChannelLineup());

                    return tvChannel;
                }
            }
        }

        if (autoMapTuning) {
            for (CaptureDevice device : devices) {
                if (device == this) {
                    continue;
                }

                if (!device.isLocked() &&
                        (device.getEncoderDeviceType() == CaptureDeviceType.DCT_PRIME ||
                                device.getEncoderDeviceType() == CaptureDeviceType.DCT_INFINITV)) {

                    boolean result = device.getChannelInfoOffline(tvChannel);

                    if (result) {
                        ChannelManager.updateChannel(encoderLineup, tvChannel);

                        logger.info(
                                "Auto-mapped the channel '{}'" +
                                        " to the frequency '{}'" +
                                        " and program '{}'" +
                                        " by tuning the device '{}'.",
                                tvChannel.getChannel(),
                                tvChannel.getFrequency(),
                                tvChannel.getProgram(),
                                device.getEncoderName());

                        return tvChannel;
                    }
                }
            }
        }

        logger.info("Auto-map failed to get the frequency and program for the channel '{}'.",
                tvChannel.getChannel());

        return null;
    }

    /**
     * Tunes a channel outside of any requests from the SageTV server and updates information about
     * the channel.
     *
     * @param tvChannel A TVChannel object with at the very least a defined channel or frequency and
     *                  program. Otherwise there is nothing to tune.
     * @return <i>true</i> if the test was complete and successful. <i>false</i> if we should try
     *         again on a different capture device since this one is currently locked.
     */
    public boolean getChannelInfoOffline(TVChannel tvChannel) {
        logger.entry();

        if (isLocked() || isExternalLocked()) {
            return logger.exit(false);
        }

        synchronized (exclusiveLock) {
            // Return immediately if an exclusive lock was set between here and the first check if
            // there is an exclusive lock set.
            if (isLocked()) {
                return logger.exit(false);
            }

            if (!startEncoding(tvChannel.getChannel(), null, "", 0)) {
                return logger.exit(false);
            }

            int timeout = offlineDetectionWait;
            if (!isHDHRTune()) {
                while (sageTVConsumerRunnable != null && sageTVConsumerRunnable.getIsRunning() &&
                        getRecordedBytes() < offlineDetectionMinBytes && timeout-- > 0) {

                    if (isLocked()) {
                        stopEncoding();
                        return logger.exit(false);
                    }

                    try {
                        Thread.sleep(1000);
                    } catch (InterruptedException e) {
                        return logger.exit(false);
                    }
                }
            }

            CopyProtection copyProtection = getCopyProtection();
            while ((copyProtection == CopyProtection.NONE ||
                    copyProtection == CopyProtection.UNKNOWN) &&
                    timeout-- > 0) {

                if (isLocked()) {
                    stopEncoding();
                    return logger.exit(false);
                }

                try {
                    Thread.sleep(1000);
                } catch (InterruptedException e) {
                    return logger.exit(false);
                }
                copyProtection = getCopyProtection();
            }

            tvChannel.setCci(copyProtection);
            tvChannel.setSignalStrength(getSignalStrength());
            if (copyProtection == CopyProtection.COPY_FREELY || copyProtection == CopyProtection.NONE) {
                tvChannel.setTunable(getRecordedBytes() > offlineDetectionMinBytes);
            } else {
                tvChannel.setTunable(false);
            }

            if (isHDHRTune()) {
                try {
                    String frequency = hdhrTuner.getChannel();
                    if (frequency != null) {
                        String split[] = frequency.split(":");
                        if (split.length > 1 && split[split.length - 1].length() > 3) {
                            tvChannel.setModulation(split[0].toUpperCase());

                            tvChannel.setFrequency(split[split.length - 1].substring(0, split.length - 3));
                        }
                    }
                } catch (Exception e) {
                    logger.error("Unable to get frequency from capture device => ", e);
                }

                try {
                    tvChannel.setProgram(String.valueOf(hdhrTuner.getProgram()));
                } catch (Exception e) {
                    logger.error("Unable to get program from HDHomeRun => ", e);
                }

                if (encoderDeviceType == CaptureDeviceType.DCT_PRIME) {
                    try {
                        HDHomeRunVStatus status = hdhrTuner.getVirtualChannelStatus();
                        tvChannel.setTunable(!status.NOT_AVAILABLE && !status.COPY_PROTECTED && !status.NOT_SUBSCRIBED);
                    } catch (Exception e) {
                        logger.error("Unable to get status from HDHomeRun => ", e);

                        // Try one more time to see if anything actually recorded.
                        tvChannel.setTunable(getRecordedBytes() > offlineDetectionMinBytes);
                    }
                }
            } else if (encoderDeviceType == CaptureDeviceType.DCT_PRIME) {

                String modulation = tunerAction.SERVICE_ACTIONS.queryActionVariable("Modulation");
                if (modulation != null) {
                    tvChannel.setModulation(modulation);
                }

                String frequency = tunerAction.SERVICE_ACTIONS.queryActionVariable("Frequency");
                if (frequency != null) {
                    tvChannel.setFrequency(frequency);
                }

                String program = muxAction.SERVICE_ACTIONS.queryActionVariable("ProgramNumber");
                if (program != null) {
                    tvChannel.setProgram(program);
                }
            }

            stopEncoding();
        }

        return logger.exit(true);
    }

    public InetAddress getEncoderIpAddress() {
        return rtpStreamRemoteIP;
    }

    private boolean startEncodingHDHR(String channel, String filename, String encodingQuality, long bufferSize, int uploadID, InetAddress remoteAddress) {
        logger.entry(channel, filename, encodingQuality, bufferSize, uploadID, remoteAddress);
        long startTime = System.currentTimeMillis();
        boolean scanOnly = false;

        if (remoteAddress != null) {
            logger.info("Starting the encoding for the channel '{}' from the device '{}' to the file '{}' via the upload id '{}'...", channel, encoderName, filename, uploadID);
        } else if (filename != null) {
            logger.info("Starting the encoding for the channel '{}' from the device '{}' to the file '{}'...", channel, encoderName, filename);
        } else {
            logger.info("Starting a channel scan for the channel '{}' from the device '{}'...", channel, encoderName);
            scanOnly = true;
        }

        int timeout = 5;
        while (!setHDHRLock(true) && !Thread.currentThread().isInterrupted()) {
            if (timeout-- < 0) {
                logger.error("Locking HDHomeRun device failed after 5 attempts.");
                return logger.exit(false);
            }

            logger.warn("Unable to lock HDHomeRun device.");

            try {
                Thread.sleep(1000);
            } catch (InterruptedException e) {
                return logger.exit(false);
            }
        }

        // The producer and consumer methods are requested to not block. If they don't shut down in
        // time, it will be caught and handled later. This gives us a small gain in speed.
        stopProducing(false);

        // If we are trying to restart the stream, we don't need to stop the consumer.
        if (monitorThread == null || monitorThread != Thread.currentThread()) {
            stopConsuming(false);
        }

        // Get a new producer and consumer.
        RTPProducer newRTPProducer = getNewRTPProducer();
        SageTVConsumer newConsumer;

        // If we are trying to restart the stream, we don't need to get a new consumer.
        if (monitorThread != null && monitorThread == Thread.currentThread()) {
            newConsumer = sageTVConsumerRunnable;
        } else if (scanOnly) {
            newConsumer = getNewChannelScanSageTVConsumer();
            newConsumer.consumeToNull(true);
        } else {
            newConsumer = getNewSageTVConsumer();
        }

        switch (encoderDeviceType) {
            case DCT_PRIME:
                try {
                    hdhrTuner.setVirtualChannel(channel);
                } catch (IOException e) {
                    logger.error("HDHomeRun is unable to tune into channel because it cannot be reached '{}' => ", channel, e);
                    return logger.exit(false);
                } catch (GetSetException e) {
                    logger.error("HDHomeRun is unable to tune into channel because the command did not work '{}' => ", channel, e);
                    return logger.exit(false);
                }
                break;
            case QAM_PRIME:
                TVChannel tvChannel = ChannelManager.getChannel(encoderLineup, channel);
                if (tvChannel == null) {
                    logger.error("The channel '{}' does not exist on the lineup '{}'.", channel, encoderLineup);
                    return logger.exit(false);
                }

                try {
                    String modulation = tvChannel.getModulation();
                    if (modulation == null) {
                        logger.warn("The channel '{}' does not have a modulation on the lineup '{}'. Using QAM256.", channel, encoderLineup);
                        modulation = "qam256";
                    }

                    String frequency = tvChannel.getFrequency();
                    if (frequency == null) {
                        logger.error("The channel '{}' does not have a frequency on the lineup '{}'.", channel, encoderLineup);
                        return logger.exit(false);
                    }

                    String program = tvChannel.getProgram();
                    if (program == null) {
                        logger.error("The channel '{}' does not have a program on the lineup '{}'.", channel, encoderLineup);
                        return logger.exit(false);
                    }

                    hdhrTuner.setChannel(modulation, frequency, false);

                    boolean foundProgram = false;

                    for (int i = 0; i < 20; i++) {
                        try {
                            hdhrTuner.setProgram(program);
                            foundProgram = true;
                        } catch (GetSetException e) {
                            logger.debug("HDHomeRun device returned an error => ", e);
                        }

                        if (foundProgram) {
                            break;
                        }

                        Thread.sleep(50);
                    }

                    if (!foundProgram) {
                        logger.error("The frequency '{}' does not have the program on the lineup '{}'.", frequency, encoderLineup);
                        return logger.exit(false);
                    }
                } catch (IOException e) {
                    logger.error("HDHomeRun is unable to tune into channel because it cannot be reached => ", e);
                    return logger.exit(false);
                } catch (GetSetException e) {
                    logger.error("HDHomeRun is unable to tune into channel because the command did not work => ", e);
                    return logger.exit(false);
                } catch (InterruptedException e) {
                    logger.debug("Interrupted while trying to tune into channel => ", e);
                    return logger.exit(false);
                }

                break;
            default:
                logger.error("This device has been assigned an " +
                        "unsupported capture device type: {}", encoderDeviceType);
                return logger.exit(false);
        }

        logger.info("Configuring and starting the new RTP producer...");

        if (!startProducing(newRTPProducer, newConsumer, rtpStreamRemoteIP, rtpLocalPort)) {
            logger.error("The producer thread using the implementation '{}' failed to start.",
                    newRTPProducer.getClass().getSimpleName());

            return logger.exit(false);
        }

        rtpLocalPort = newRTPProducer.getLocalPort();

        long rtspTime = System.currentTimeMillis();

        try {
            hdhrTuner.setTarget("rtp://" + localIPAddress.getHostAddress() + ":" + rtpLocalPort);
        } catch (IOException e) {
            logger.error("HDHomeRun is unable to start RTP because the device could not be reached => ", e);
            return logger.exit(false);
        } catch (GetSetException e) {
            logger.error("HDHomeRun is unable to start RTP because the command did not work => ", e);
            return logger.exit(false);
        }

        // If we are trying to restart the stream, we don't need to stop the consumer.
        if (monitorThread == null || monitorThread != Thread.currentThread()) {
            // If we are buffering this can create too much backlog and overruns the file based buffer.
            if (bufferSize == 0) {
                try {
                    newConsumer.setProgram(hdhrTuner.getProgram());

                    timeout = 20;

                    while (newConsumer.getProgram() <= 0) {
                        Thread.sleep(100);
                        newConsumer.setProgram(hdhrTuner.getProgram());

                        if (timeout-- < 0) {
                            logger.error("Unable to get program after 2 seconds.");
                            newConsumer.setProgram(-1);
                            break;
                        }

                        if (tuningThread != Thread.currentThread()) {
                            stopProducing(false);
                            return logger.exit(false);
                        }
                    }
                } catch (IOException e) {
                    logger.error("HDHomeRun is unable to get program because the device cannot be reached => ", e);
                } catch (GetSetException e) {
                    logger.error("HDHomRun is unable to get program because the command did not work => ", e);
                } catch (InterruptedException e) {
                    logger.debug("HDHomeRun is unable to get program because the thread was interrupted => ", e);
                    return logger.exit(false);
                }
            }

            logger.info("Configuring and starting the new SageTV consumer...");

            if (uploadID > 0 && remoteAddress != null) {
                newConsumer.consumeToUploadID(filename, uploadID, remoteAddress);
            } else if (!scanOnly) {
                newConsumer.consumeToFilename(filename);
            }

            startConsuming(channel, newConsumer, encodingQuality, bufferSize);
        } else {
            logger.info("Consumer is already running; this is a re-tune and it does not need to restart.");
        }

        if (logger.isDebugEnabled()) {
            long endTime = System.currentTimeMillis();
            logger.debug("Time to RTSP: {}ms, Total tuning time: {}ms", rtspTime - startTime, endTime - startTime);
        }

        // If we are trying to restart the stream, we only need one monitoring thread.
        if (monitorThread == null || monitorThread != Thread.currentThread()) {
            if (!scanOnly) {
                monitorTuning(channel, filename, encodingQuality, bufferSize, uploadID, remoteAddress);
            }
        }

        return logger.exit(true);
    }

    // This only supports InfiniTV devices.
    private boolean startEncodingHttp(String channel, String filename, String encodingQuality, long bufferSize, int uploadID, InetAddress remoteAddress) {
        logger.entry(channel, filename, encodingQuality, bufferSize, uploadID, remoteAddress);

        long startTime = System.currentTimeMillis();
        boolean scanOnly = false;

        if (remoteAddress != null) {
            logger.info("Starting the encoding for the channel '{}' from the device '{}' to the file '{}' via the upload id '{}'...", channel, encoderName, filename, uploadID);
        } else if (filename != null) {
            logger.info("Starting the encoding for the channel '{}' from the device '{}' to the file '{}'...", channel, encoderName, filename);
        } else {
            logger.info("Starting a channel scan for the channel '{}' from the device '{}'...", channel, encoderName);
            scanOnly = true;
        }

        // The producer and consumer methods are requested to not block. If they don't shut down in
        // time, it will be caught and handled later. This gives us a small gain in speed.
        stopProducing(false);

        // If we are trying to restart the stream, we don't need to stop the consumer.
        if (monitorThread == null || monitorThread != Thread.currentThread()) {
            stopConsuming(false);
        }

        // Get a new producer and consumer.
        RTPProducer newRTPProducer = getNewRTPProducer();
        SageTVConsumer newConsumer;

        // If we are trying to restart the stream, we don't need to create a new consumer.
        if (monitorThread != null && monitorThread == Thread.currentThread()) {
            newConsumer = sageTVConsumerRunnable;
        } else if (scanOnly) {
            newConsumer = getNewChannelScanSageTVConsumer();
            newConsumer.consumeToNull(true);
        } else {
            newConsumer = getNewSageTVConsumer();
        }

        // Selects what method to use to get the channel tuned in.
        try {
            switch (encoderDeviceType) {
                case DCT_INFINITV:
                case QAM_INFINITV:
                    InfiniTVTuning.tuneChannel(
                            encoderLineup,
                            channel,
                            encoderIPAddress,
                            encoderNumber,
                            cableCardPresent,
                            5);
                    break;
                default:
                    logger.error("This device has been assigned an " +
                            "unsupported capture device type: {}", encoderDeviceType);
                    return logger.exit(false);
            }
        } catch (InterruptedException e) {
            logger.debug("Tuning was interrupted => ", e);
            return logger.exit(false);
        }

        logger.info("Configuring and starting the new RTP producer...");

        if (!startProducing(newRTPProducer, newConsumer, rtpStreamRemoteIP, rtpLocalPort)) {
            logger.error("The producer thread using the implementation '{}' failed to start.",
                    newRTPProducer.getClass().getSimpleName());

            return logger.exit(false);
        }

        rtpLocalPort = newRTPProducer.getLocalPort();

        long rtspTime = System.currentTimeMillis();

        // Even though it takes another 100ms to perform this step, if it is already configured, we
        // are actually already receiving data while this is checking to be sure that we should be
        // receiving data.
        InfiniTVTuning.startRTSP(localIPAddress.getHostAddress(), rtpLocalPort, encoderIPAddress, encoderNumber);

        // If we are buffering this can create too much backlog and overruns the file based buffer.
        if (bufferSize == 0) {
            // If we are trying to restart the stream, we don't need to change anything on the
            // consumer.
            if (monitorThread == null || monitorThread != Thread.currentThread()) {
                try {
                    int getProgram = InfiniTVStatus.getProgram(encoderIPAddress, encoderNumber, 5);
                    newConsumer.setProgram(getProgram);

                    int timeout = 20;

                    while (newConsumer.getProgram() == -1) {
                        Thread.sleep(100);
                        getProgram = InfiniTVStatus.getProgram(encoderIPAddress, encoderNumber, 2);
                        newConsumer.setProgram(getProgram);

                        if (timeout-- < 0) {
                            logger.error("Unable to get program after more than 2 seconds.");
                            return logger.exit(false);
                        }

                        if (tuningThread != Thread.currentThread()) {
                            stopProducing(false);
                            return logger.exit(false);
                        }
                    }
                } catch (IOException e) {
                    logger.error("Unable to get program number => ", e);
                } catch (InterruptedException e) {
                    logger.debug("Unable to get program number => ", e);
                    return logger.exit(false);
                }
            }
        }

        // If we are trying to restart the stream, we don't need to stop the consumer.
        if (monitorThread == null || monitorThread != Thread.currentThread()) {
            logger.info("Configuring and starting the new SageTV consumer...");

            if (uploadID > 0 && remoteAddress != null) {
                newConsumer.consumeToUploadID(filename, uploadID, remoteAddress);
            } else if (!scanOnly) {
                newConsumer.consumeToFilename(filename);
            }

            startConsuming(channel, newConsumer, encodingQuality, bufferSize);
        } else {
            logger.info("Consumer is already running; this is a re-tune and it does not need to restart.");
        }

        if (logger.isDebugEnabled()) {
            long endTime = System.currentTimeMillis();
            logger.debug("Time to RTSP: {}ms, Total tuning time: {}ms", rtspTime - startTime, endTime - startTime);
        }

        // Make sure only one monitor thread is running per request.
        if (monitorThread == null || monitorThread != Thread.currentThread()) {
            if (!scanOnly) {
                monitorTuning(channel, filename, encodingQuality, bufferSize, uploadID, remoteAddress);
            }
        }

        return logger.exit(true);
    }

    public boolean startEncoding(String channel, String filename, String encodingQuality, long bufferSize) {
        return startEncoding(channel, filename, encodingQuality, bufferSize, -1, null);
    }

    public boolean startEncoding(final String channel, final String filename, final String encodingQuality, final long bufferSize, final int uploadID, final InetAddress remoteAddress) {
        logger.entry(channel, filename, encodingQuality, bufferSize, uploadID, remoteAddress);

        tuningThread = Thread.currentThread();

        if (monitorThread != null && monitorThread != Thread.currentThread()) {
            monitorThread.interrupt();
        }

        if(encoderDeviceType == CaptureDeviceType.QAM_INFINITV || encoderDeviceType == CaptureDeviceType.QAM_PRIME) {
            TVChannel qamChannel = ChannelManager.getChannel(encoderLineup, channel);

            if (qamChannel == null) {
                qamChannel = new TVChannelImpl(channel, "Unknown");
            }

            if (Util.isNullOrEmpty(qamChannel.getFrequency()) || Util.isNullOrEmpty(qamChannel.getProgram())) {
                autoMap(qamChannel);
            }
        }

        synchronized (exclusiveLock) {
            if (isHttpTune()) {
                return startEncodingHttp(channel, filename, encodingQuality, bufferSize, uploadID, remoteAddress);
            }

            if (isHDHRTune()) {
                return startEncodingHDHR(channel, filename, encodingQuality, bufferSize, uploadID, remoteAddress);
            }

            boolean scanOnly = (filename == null);
            long startTime = System.currentTimeMillis();

            if (remoteAddress != null) {
                logger.info("Starting the encoding for the channel '{}' from the device '{}' to the file '{}' via the upload id '{}'...", channel, encoderName, filename, uploadID);
            } else if (!scanOnly) {
                logger.info("Starting the encoding for the channel '{}' from the device '{}' to the file '{}'...", channel, encoderName, filename);
            } else {
                logger.info("Starting a channel scan for the channel '{}' from the device '{}'...", channel, encoderName);
            }

            stopProducing(false);

            // If we are trying to restart the stream, we don't need to stop the consumer.
            if (monitorThread == null || monitorThread != Thread.currentThread()) {
                stopConsuming(false);
            } else {
                logger.info("Consumer is already running; this is a re-tune and it does not need to restart.");
            }

            RTPProducer newRTPProducer = getNewRTPProducer();
            SageTVConsumer newConsumer;

            // If we are trying to restart the stream, we don't need to stop the consumer and producer.
            if (monitorThread != null && monitorThread == Thread.currentThread()) {
                newConsumer = sageTVConsumerRunnable;
            } else if (scanOnly) {
                newConsumer = getNewChannelScanSageTVConsumer();
                newConsumer.consumeToNull(true);
            } else {
                newConsumer = getNewSageTVConsumer();
            }

            // Verify that the connection is actually in an active state if we are using fast tuning.
            boolean reTune = false;
            if (fastTune) {

                String transportState = avTransportAction.SERVICE_ACTIONS.queryActionVariable("TransportState");

                if (transportState == null || transportState.equals("")) {
                    // This is a warning because this should not be happening when everything is working.
                    logger.warn("TransportState did not return a value." +
                            " Fast tuning is not possible this time. Re-tuning...");
                    reTune = true;
                } else if (!transportState.equals("PLAYING")) {
                    logger.info("TransportState is not currently PLAYING." +
                            " Fast tuning is not possible this time. Re-tuning...");
                    reTune = true;
                } else if (rtpStreamRemoteURI == null) {
                    logger.info("rtpStreamRemoteURI is null." +
                            " Fast tuning is not possible this time. Re-tuning...");
                    reTune = true;
                }
            } else {
                reTune = true;
            }

            if (reTune) {
                // Common steps for all DCT devices.
                logger.debug("Starting ConnectManager subscription...");
                connectionManagerSubscription.start();

                logger.debug("Checking for current connections...");
                String connectionID = connectionManagerSubscription.
                        getConnectionManagerCurrentConnectionIDs();

                if (encoderDeviceType == CaptureDeviceType.DCT_PRIME && connectionID.equals("0")) {
                    connectionID = "";
                }

                // Stop anything currently running. DCT tuners don't like doing things out of order and this
                // puts the tuner in a known state. We are not interested in if these return success values.
                if (!connectionID.equals("")) {
                    logger.info("Closing open sessions...");
                    connectionManagerAction.setConnectionComplete(connectionID);
                    try {
                        rtspClient.stopRTPStream(rtpStreamRemoteURI);
                    } catch (Exception e) {
                        logger.error("An unexpected exception was created while stopping the RTP stream => ", e);
                    }
                }

                logger.debug("Running action PrepareForConnection...");
                PrepareForConnection prepareForConnection =
                        connectionManagerAction.
                                setPrepareForConnection(connectionManagerSourceProtocol);

                logger.debug("Setting AVTransportInstanceID for AVTransport subscription...");
                if (prepareForConnection != null && prepareForConnection.getAVTransportID() != null) {
                    connectionManagerAVTransportID = prepareForConnection.getAVTransportID();
                    avTransportSubscription.setAVTransportInstanceID(connectionManagerAVTransportID);
                } else {
                    logger.error("Unable to get AVTransportID. Using the default 0.");

                    if (encoderDeviceType == CaptureDeviceType.DCT_PRIME ||
                            encoderDeviceType == CaptureDeviceType.QAM_PRIME) {
                        avTransportSubscription.setAVTransportInstanceID("0");
                    } else {
                        avTransportSubscription.setAVTransportInstanceID("0");
                    }
                }

                logger.debug("Starting AVTransport subscription...");
                avTransportSubscription.start();

                logger.debug("Running AVTransport Play action...");
                if (!(avTransportAction.setPlay(connectionManagerAVTransportID))) {
                    logger.error("Error running AVTransport Play action.");
                    subscriptionCleanup();
                    return logger.exit(false);
                }
            }

            // Selects what method to use to get the channel tuned in.
            switch (encoderDeviceType) {
                case DCT_INFINITV:
                case DCT_PRIME:
                    logger.debug("Starting CAS subscription...");
                    casSubscription.start();

                    logger.debug("Running action SetChannel...");
                    casAction.setSetChannel(channel);

                    break;
                default:
                    logger.error("This device has been assigned an " +
                            "unsupported capture device type: {}", encoderDeviceType);
                    break;
            }

            long rtspTime = System.currentTimeMillis();

            if (reTune) {
                // From what I have seen this URL doesn't change, but this
                // is probably the best time to double check.
                logger.debug("Getting the value of AVTransport/{}/GetMediaInfo/CurrentURI...",
                        connectionManagerAVTransportID);

                GetMediaInfo getMediaInfo =
                        avTransportAction.getGetMediaInfo(connectionManagerAVTransportID);

                if (getMediaInfo == null || getMediaInfo.getCurrentURI().equals("")) {
                    logger.error("Error getting the value of AVTransport/{}/GetMediaInfo/CurrentURI.",
                            connectionManagerAVTransportID);

                    subscriptionCleanup();
                    return logger.exit(false);
                }
                String uri = getMediaInfo.getCurrentURI();

                logger.debug("Creating URI object from AVTransport/{}/GetMediaInfo/CurrentURI...",
                        connectionManagerAVTransportID);

                try {
                    rtpStreamRemoteURI = URI.create(uri);
                } catch (Exception e) {
                    logger.error("Error parsing the URI '{}'.", uri, e);
                    subscriptionCleanup();
                    return logger.exit(false);
                }
            }

            logger.info("Configuring and starting the new RTP producer...");
            String ipString = null;
            try {
                if (rtpStreamRemoteURI == null) {
                    logger.error("The URI received was null. Will try again in {} seconds.", retuneTimeout /  1000);
                } else {
                    ipString = rtpStreamRemoteURI.getHost();
                    rtpStreamRemoteIP = InetAddress.getByName(ipString);

                    int localRTPPort = 0;
                    if (fastTune && rtpLocalPort != -1) {
                        localRTPPort = rtpLocalPort;
                    }

                    if (!startProducing(newRTPProducer, newConsumer, rtpStreamRemoteIP, localRTPPort)) {
                        logger.error("The producer thread using the implementation '{}' failed to start.",
                                newRTPProducer.getClass().getSimpleName());

                        subscriptionCleanup();
                        return logger.exit(false);
                    }

                    rtpLocalPort = newRTPProducer.getLocalPort();
                }
            } catch (UnknownHostException e) {
                logger.error("Error parsing an IP address from '{}' => {}", ipString, e);
                subscriptionCleanup();
                return logger.exit(false);
            } catch (Exception e) {
                logger.error("An unexpected error occurred while starting the producer thread => {}", e);
                subscriptionCleanup();
                return logger.exit(false);
            }

            logger.info("Configuring the RTP stream via RTSP...");
            try {
                rtspClient.configureRTPStream(rtpStreamRemoteURI, rtpLocalPort);
            } catch (UnknownHostException e) {
                logger.error("Error parsing an IP address from '{}' => {}", rtpStreamRemoteURI.toString(), e);
                subscriptionCleanup();
                return logger.exit(false);
            } catch (Exception e) {
                logger.error("An unexpected error occurred while configuring via RTSP => {}", e);
                subscriptionCleanup();
                return logger.exit(false);
            }

            subscriptionCleanup();

            // If we are trying to restart the stream, we don't need to stop the consumer.
            if (monitorThread == null || monitorThread != Thread.currentThread()) {
                try {
                    String programString = muxAction.SERVICE_ACTIONS.queryActionVariable("ProgramNumber");
                    int program = Integer.valueOf(programString);
                    newConsumer.setProgram(program);
                } catch (Exception e) {
                    logger.warn("Unable to parse program => ", e);
                }

                logger.info("Configuring and starting the SageTV consumer...");

                if (uploadID > 0 && remoteAddress != null) {
                    newConsumer.consumeToUploadID(filename, uploadID, remoteAddress);
                } else if (!scanOnly) {
                    newConsumer.consumeToFilename(filename);
                } else {
                    newConsumer.consumeToNull(true);
                }

                startConsuming(channel, newConsumer, encodingQuality, bufferSize);
            } else {
                logger.info("Consumer is already running; this is a re-tune and it does not need to restart.");
            }

            if (logger.isDebugEnabled()) {
                long endTime = System.currentTimeMillis();
                logger.debug("Time to RTSP: {}ms, Total tuning time: {}ms", rtspTime - startTime, endTime - startTime);
            }

            // Don't start more than one monitoring thread.
            if (monitorThread == null || monitorThread != Thread.currentThread()) {
                if (!scanOnly) {
                    monitorTuning(channel, filename, encodingQuality, bufferSize, uploadID, remoteAddress);
                }
            }
        }

        return logger.exit(true);
    }

    private void monitorTuning(final String channel, final String originalFilename, final String originalEncodingQuality, final long bufferSize, final int originalUploadID, final InetAddress remoteAddress) {
        if (monitorThread != null && monitorThread != Thread.currentThread()) {
            monitorThread.interrupt();
        }

        monitorThread = new Thread(new Runnable() {
            @Override
            public void run() {
                logger.info("Tuning monitoring thread started.");

                TVChannel tvChannel = ChannelManager.getChannel(encoderLineup, channel);

                int timeout = 0;
<<<<<<< HEAD
                long lastValue = 0;
                long currentValue = 0;
                long lastBytesRecorded = 0;
                long currentBytesRecorded = 0;
=======
>>>>>>> 4e11bc92
                boolean firstPass = true;

                if (tvChannel != null && tvChannel.getName().startsWith("MC")) {
                    // Music Choice channels take forever to start and with a 4 second timeout,
                    // they might never start.
                    timeout = retuneTimeout * 4;
                } else {
                    timeout = retuneTimeout;
                }

                while (!Thread.currentThread().isInterrupted()) {
                    try {
                        Thread.sleep(timeout);
                    } catch (InterruptedException e) {
                        return;
                    }

                    if (rtpProducerRunnable.isStalled() && !Thread.currentThread().isInterrupted()) {
                        String filename = originalFilename;
                        String encodingQuality = originalEncodingQuality;
                        int uploadID = originalUploadID;

                        // Since it's possible that a SWITCH may have happened since we last started
                        // the recording, this keeps everything consistent.
                        if (sageTVConsumerRunnable != null) {
                            filename = sageTVConsumerRunnable.getEncoderFilename();
                            encodingQuality = sageTVConsumerRunnable.getEncoderQuality();
                            uploadID = sageTVConsumerRunnable.getEncoderUploadID();
                        }


                        logger.error("No data was streamed after {} milliseconds. Copy protection status is '{}' and signal strength is {}. Re-tuning channel...", timeout, getCopyProtection(), getSignalStrength());
                        if (logger.isDebugEnabled()) {
                            logger.debug(getTunerStatusString());
                        }

                        boolean tuned = false;

                        while (!tuned && !Thread.currentThread().isInterrupted()) {
                            stopDevice();
                            tuned = startEncoding(channel, filename, encodingQuality, bufferSize, uploadID, remoteAddress);

                            try {
                                Thread.sleep(500);
                            } catch (InterruptedException e) {
                                return;
                            }
                        }

                        logger.info("Stream halt caused re-tune. Copy protection status is '{}' and signal strength is {}.", getCopyProtection(), getSignalStrength());
                    }

                    if (getRecordedBytes() != 0 && firstPass) {
                        firstPass = false;
                        logger.info("Streamed first {} bytes.", getRecordedBytes());
                    }
                }

                logger.info("Tuning monitoring thread stopped.");
            }
        });

        monitorThread.setName("TuningMonitor-" + monitorThread.getId() + ":" + encoderName);
        monitorThread.start();
    }

    @Override
    public void stopEncoding() {
        logger.entry();

        logger.debug("Stopping encoding...");

        synchronized (exclusiveLock) {
            if (monitorThread != null && monitorThread != Thread.currentThread()) {
                monitorThread.interrupt();
            }

            super.stopEncoding();

            if (isHttpTune()) {
                // This will silence the RTP stream, but keep it turned on.
                if (cableCardPresent) {
                    try {
                        InfiniTVTuning.tuneVChannel("0", encoderIPAddress, encoderNumber, 5);
                    } catch (InterruptedException e) {
                        logger.warn("Stopping InfiniTV device was interrupted => ", e);
                        return;
                    } catch (Exception e) {
                        logger.error("An unexpected exception was created while stopping the InfiniTV device => ", e);
                        return;
                    }
                } else {
                    try {
                        InfiniTVTuning.tuneFrequency(
                                new TVChannelImpl("0", "0", "QAM256", "0", "0", "0", false),
                                encoderIPAddress,
                                encoderNumber,
                                25);
                    } catch (InterruptedException e) {
                        logger.warn("Stopping InfiniTV device was interrupted => ", e);
                        return;
                    }
                }
            } else if (isHDHRTune()) {
                try {
                    if (encoderDeviceType == CaptureDeviceType.DCT_PRIME) {
                        hdhrTuner.clearVirtualChannel();
                        hdhrTuner.clearTarget();
                    } else if (encoderDeviceType == CaptureDeviceType.QAM_PRIME) {
                        hdhrTuner.clearChannel();
                        hdhrTuner.clearTarget();
                    }
                } catch (IOException e) {
                    logger.error("Unable to stop HDHomeRun Prime capture device because it cannot be reached => ", e);
                } catch (GetSetException e) {
                    logger.error("Unable to stop HDHomeRun Prime capture device because the command did not work => ", e);
                }

                setHDHRLock(false);
            } else {
                //UPnP DCT (not ClearQAM)

                if (fastTune) {
                    casAction.setSetChannel("0");
                } else {
                    if (connectionManagerAVTransportID != null && !connectionManagerAVTransportID.equals("")) {
                        avTransportAction.setStop(connectionManagerAVTransportID);
                        connectionManagerAction.setConnectionComplete(connectionManagerAVTransportID);
                    }

                    if (rtspClient != null && rtpStreamRemoteURI != null) {
                        try {
                            rtspClient.stopRTPStream(rtpStreamRemoteURI);
                        } catch (Exception e) {
                            logger.error("An unexpected exception was created while stopping the RTP stream => ", e);
                        }
                    }
                }
            }
        }

        logger.info("Stopped encoding.");

        logger.exit();
    }

    @Override
    public void stopDevice() {
        logger.entry();

        if (monitorThread != null && monitorThread != Thread.currentThread()) {
            monitorThread.interrupt();
        }

        // Make sure we unlock the device when the capture device is no longer in use.
        if (isHDHRTune()) {
            if (hdhrLock) {
                try {
                    hdhrTuner.clearLockkey();
                } catch (IOException e) {
                    logger.error("Unable to unlock HDHomeRun because it cannot be reached => ", e);
                } catch (GetSetException e) {
                    logger.error("Unable to unlock HDHomeRun because the command did not work => ", e);
                }
            }

            try {
                hdhrTuner.clearTarget();
            } catch (IOException e) {
                logger.error("Unable to clear the HDHomeRun target because it cannot be reached => ", e);
            } catch (GetSetException e) {
                logger.error("Unable to clear the HDHomeRun target because the command did not work => ", e);
            }
        } else if (isHttpTune()) {
            InfiniTVTuning.stopRTSP(encoderIPAddress, encoderNumber);
        } else if (!isHDHRTune() && !isHttpTune()) {
            //UPnP DCT (not ClearQAM)

            logger.debug("Checking for current connections...");
            connectionManagerAVTransportID = connectionManagerSubscription.
                    getConnectionManagerCurrentConnectionIDs();

            if (encoderDeviceType == CaptureDeviceType.DCT_PRIME && connectionManagerAVTransportID.equals("0")) {
                connectionManagerAVTransportID = null;
            } else if (connectionManagerAVTransportID.equals("")) {
                connectionManagerAVTransportID = null;
            }

            String transportState = avTransportAction.SERVICE_ACTIONS.queryActionVariable("TransportState");

            if (transportState == null || !transportState.equals("PLAYING")) {
                connectionManagerAVTransportID = null;
            }

            if (connectionManagerAVTransportID != null) {
                avTransportAction.setStop(connectionManagerAVTransportID);
                connectionManagerAction.setConnectionComplete(connectionManagerAVTransportID);
                try {
                    if (rtpStreamRemoteURI != null) {
                        rtspClient.stopRTPStream(rtpStreamRemoteURI);
                    }
                } catch (UnknownHostException e) {
                    logger.error("Unable to stop RTSP stream => ", e);
                }
            }
        }

        // If we are trying to restart the stream, we don't need to stop the consumer and producer.
        if (monitorThread == null || monitorThread != Thread.currentThread()) {
            super.stopDevice();
        }

        logger.exit();
    }

    /**
     * Is the HTTP tuning method for InfiniTV devices in use?
     *
     * @return <i>true</i> if HTTP tuning method should be used.
     */
    public boolean isHttpTune() {
        return httpTune && encoderDeviceType == CaptureDeviceType.DCT_INFINITV || encoderDeviceType == CaptureDeviceType.QAM_INFINITV;
    }

    /**
     * Is the native protocol for HDHomeRun devices in use?
     *
     * @return <i>true</i> if the HDHomeRun native protocol is to be used.
     */
    public boolean isHDHRTune() {
        return hdhrTune && encoderDeviceType == CaptureDeviceType.DCT_PRIME || encoderDeviceType == CaptureDeviceType.QAM_PRIME;
    }

    public void tuneToChannel(String channel) {

    }

    public boolean autoTuneChannel(String channel) {
        return false;
    }

    /**
     * If this returns <i>false</i>, the tuning process stops and returns ERROR to SageTV. It
     * doesn't look like SageTV acknowledges this even though the SageTV network encoder code would
     * suggest that it should understand that there is a problem. The end result is a screen that
     * says No Signal.
     *
     * @return <i>true</i> if everything is ready for tuning.
     */
    public boolean isReady() {
        return true;
    }

    public BroadcastStandard getBroadcastStandard() {
        return BroadcastStandard.QAM256;
    }

    public int getSignalStrength() {
        logger.entry();

        int signal = 0;
        // -10 dBmV = 100%
        if (encoderDeviceType == CaptureDeviceType.DCT_INFINITV ||
                encoderDeviceType == CaptureDeviceType.QAM_INFINITV) {

            // http://x.x.x.x/get_var?i=0&s=diag&v=Signal_Level
            // -8.0 dBmV
            try {
                signal = InfiniTVStatus.getSignalStrength(encoderIPAddress, encoderNumber);
            } catch (Exception e) {
                logger.debug("Unable to get signal strength from capture device.");
            }

        } else if (encoderDeviceType == CaptureDeviceType.DCT_PRIME ||
                encoderDeviceType == CaptureDeviceType.QAM_PRIME) {

            try {
                HDHomeRunStatus status = hdhrTuner.getStatus();
                signal = status.SIGNAL_STRENGTH;
            } catch (Exception e) {
                logger.debug("Unable to get CCI status from HDHomeRun.");
            }
        }

        return logger.exit(signal);
    }

    public CopyProtection getCopyProtection() {
        logger.entry();

        CopyProtection returnValue = CopyProtection.UNKNOWN;

        if (encoderDeviceType == CaptureDeviceType.DCT_INFINITV ||
                encoderDeviceType == CaptureDeviceType.QAM_INFINITV) {

            // http://x.x.x.x//get_var?i=0&s=diag&v=CopyProtectionStatus
            // Copy Control Information: "Copy Free" (00)
            try {
                returnValue = InfiniTVStatus.getCCIStatus(encoderIPAddress, encoderNumber);
            } catch (Exception e) {
                logger.debug("Unable to get CCI status from capture device.");
            }

        } else if (encoderDeviceType == CaptureDeviceType.DCT_PRIME ||
                encoderDeviceType == CaptureDeviceType.QAM_PRIME) {

            try {
                HDHomeRunVStatus vstatus = hdhrTuner.getVirtualChannelStatus();
                returnValue = vstatus.COPY_PROTECTION;
            } catch (Exception e) {
                logger.debug("Unable to get CCI status from HDHomeRun.");
            }

        }

        return logger.exit(returnValue);
    }

    public InetAddress getLocalAddress() {
        return localIPAddress;
    }

    public void setLocalAddress(InetAddress localAddress) {
        localIPAddress = localAddress;
    }

    public SageTVUnloadedDevice getUnloadedDevice() {
        // This provides SageTVManager with an object to initialize later if requested.
        return new SageTVUnloadedDevice(
                "DCT-" + dctDevice.getDetails().getFriendlyName(),
                DCTCaptureDeviceImpl.class,
                new Object[]{dctDevice},
                new Class[]{Device.class},
                false,
                "UPnP detected Digital Cable Tuner.",
                encoderUniqueHash);
    }

    public String getTunerStatusString() {
        logger.entry();

        StringBuilder stringBuilder = new StringBuilder();

        if (encoderDeviceType == CaptureDeviceType.DCT_INFINITV ||
                encoderDeviceType == CaptureDeviceType.QAM_INFINITV) {

            try {
                stringBuilder.append("CarrierLock: ").append(InfiniTVStatus.getCarrierLock(encoderIPAddress, encoderNumber));
            } catch (Exception e) {
                logger.debug("Unable to get CarrierLock status from capture device.");
            }

            try {
                stringBuilder.append(", PCRLock: ").append(InfiniTVStatus.getPCRLock(encoderIPAddress, encoderNumber));
            } catch (Exception e) {
                logger.debug("Unable to get PCRLock status from capture device.");
            }

            try {
                stringBuilder.append(", StreamingIP: ").append(InfiniTVStatus.getStreamingIP(encoderIPAddress, encoderNumber));
            } catch (Exception e) {
                logger.debug("Unable to get StreamingIP status from capture device.");
            }

            try {
                stringBuilder.append(", StreamingPort: ").append(InfiniTVStatus.getStreamingPort(encoderIPAddress, encoderNumber));
            } catch (Exception e) {
                logger.debug("Unable to get StreamingPort status from capture device.");
            }

            try {
                stringBuilder.append(", Temperature: ").append(InfiniTVStatus.getTemperature(encoderIPAddress, encoderNumber));
            } catch (Exception e) {
                logger.debug("Unable to get Temperature status from capture device.");
            }

            try {
                stringBuilder.append(", TransportState: ").append(InfiniTVStatus.getTransportState(encoderIPAddress, encoderNumber));
            } catch (Exception e) {
                logger.debug("Unable to get TransportState status from capture device.");
            }

        } else if (encoderDeviceType == CaptureDeviceType.DCT_PRIME ||
                encoderDeviceType == CaptureDeviceType.QAM_PRIME) {

            try {
                stringBuilder.append("Target: ").append(hdhrTuner.getTarget());
            } catch (Exception e) {
                logger.debug("Unable to get Target status from HDHomeRun.");
            }

            try {
                stringBuilder.append(", Lockkey: ").append(hdhrTuner.getLockkey());
            } catch (Exception e) {
                logger.debug("Unable to get Lockkey status from HDHomeRun.");
            }

            try {
                stringBuilder.append(", HDHomeRunVStatus: ").append(hdhrTuner.getVirtualChannelStatus().toString());
            } catch (Exception e) {
                logger.debug("Unable to get HDHomeRunVStatus status from HDHomeRun.");
            }

            try {
                stringBuilder.append(", HDHomeRunStreamInfo: ").append(hdhrTuner.getStreamInfo().toString());
            } catch (Exception e) {
                logger.debug("Unable to get HDHomeRunStreamInfo status from HDHomeRun.");
            }

            try {
                stringBuilder.append(", HDHomeRunStatus: ").append(hdhrTuner.getStatus().toString());
            } catch (Exception e) {
                logger.debug("Unable to get HDHomeRunStatus status from HDHomeRun.");
            }

        }

        return logger.exit(stringBuilder.toString());
    }


    private void subscriptionCleanup() {
        logger.entry();

        logger.debug("Cleaning up all subscriptions we might have started...");

        if (tunerSubscription != null) {
            tunerSubscription.stop();
        }
        if (connectionManagerSubscription != null) {
            connectionManagerSubscription.stop();
        }
        if (avTransportSubscription != null) {
            avTransportSubscription.stop();
        }
        if (casSubscription != null) {
            casSubscription.stop();
        }

        logger.exit();
    }

    @Override
    public DeviceOption[] getOptions() {
        return new DeviceOption[0];
    }

    @Override
    public void setOptions(DeviceOption... deviceOptions) throws DeviceOptionException {

    }
}<|MERGE_RESOLUTION|>--- conflicted
+++ resolved
@@ -1322,13 +1322,7 @@
                 TVChannel tvChannel = ChannelManager.getChannel(encoderLineup, channel);
 
                 int timeout = 0;
-<<<<<<< HEAD
-                long lastValue = 0;
-                long currentValue = 0;
-                long lastBytesRecorded = 0;
-                long currentBytesRecorded = 0;
-=======
->>>>>>> 4e11bc92
+
                 boolean firstPass = true;
 
                 if (tvChannel != null && tvChannel.getName().startsWith("MC")) {
