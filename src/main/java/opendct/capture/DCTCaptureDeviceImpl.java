/*
 * Copyright 2015 The OpenDCT Authors. All Rights Reserved
 *
 * Licensed under the Apache License, Version 2.0 (the "License");
 * you may not use this file except in compliance with the License.
 * You may obtain a copy of the License at
 *
 *     http://www.apache.org/licenses/LICENSE-2.0
 *
 * Unless required by applicable law or agreed to in writing, software
 * distributed under the License is distributed on an "AS IS" BASIS,
 * WITHOUT WARRANTIES OR CONDITIONS OF ANY KIND, either express or implied.
 * See the License for the specific language governing permissions and
 * limitations under the License.
 */

package opendct.capture;

import opendct.channel.*;
import opendct.config.Config;
import opendct.config.options.DeviceOption;
import opendct.config.options.DeviceOptionException;
import opendct.consumer.SageTVConsumer;
import opendct.producer.RTPProducer;
import opendct.sagetv.SageTVManager;
import opendct.sagetv.SageTVUnloadedDevice;
import opendct.tuning.hdhomerun.GetSetException;
import opendct.tuning.hdhomerun.HDHomeRunDevice;
import opendct.tuning.hdhomerun.HDHomeRunTuner;
import opendct.tuning.hdhomerun.returns.HDHomeRunStatus;
import opendct.tuning.hdhomerun.returns.HDHomeRunVStatus;
import opendct.tuning.http.InfiniTVStatus;
import opendct.tuning.http.InfiniTVTuning;
import opendct.tuning.upnp.UpnpManager;
import opendct.tuning.upnp.services.avtransport.AVTransportAction;
import opendct.tuning.upnp.services.avtransport.AVTransportSubscription;
import opendct.tuning.upnp.services.avtransport.returns.GetMediaInfo;
import opendct.tuning.upnp.services.cas.CASAction;
import opendct.tuning.upnp.services.cas.CASSubscription;
import opendct.tuning.upnp.services.cas.returns.GetCardStatus;
import opendct.tuning.upnp.services.connectionmanager.ConnectionManagerAction;
import opendct.tuning.upnp.services.connectionmanager.ConnectionManagerSubscription;
import opendct.tuning.upnp.services.connectionmanager.returns.GetProtocolInfo;
import opendct.tuning.upnp.services.connectionmanager.returns.PrepareForConnection;
import opendct.tuning.upnp.services.mux.MuxAction;
import opendct.tuning.upnp.services.tuner.TunerAction;
import opendct.tuning.upnp.services.tuner.TunerSubscription;
import opendct.util.Util;
import org.apache.logging.log4j.LogManager;
import org.apache.logging.log4j.Logger;
import org.fourthline.cling.UpnpService;
import org.fourthline.cling.model.meta.Device;
import org.fourthline.cling.model.meta.Service;
import org.fourthline.cling.model.types.ServiceType;
import org.fourthline.cling.model.types.UDAServiceType;
import org.fourthline.cling.transport.spi.InitializationException;

import java.io.IOException;
import java.net.InetAddress;
import java.net.SocketException;
import java.net.URI;
import java.net.UnknownHostException;
import java.util.ArrayList;
import java.util.concurrent.atomic.AtomicBoolean;

public class DCTCaptureDeviceImpl extends RTPCaptureDevice {
    private final Logger logger = LogManager.getLogger(DCTCaptureDeviceImpl.class);

    // Direct access to the capture device via UPnP services.
    private Device dctDevice;

    //Device services.
    private final Service connectionManagerService;
    private final Service casService;
    private final Service avTransportService;
    private final Service tunerService;
    private final Service muxService;

    // DCT GENA event subscriptions.
    private final ConnectionManagerSubscription connectionManagerSubscription;
    private final CASSubscription casSubscription;
    private final AVTransportSubscription avTransportSubscription;
    private final TunerSubscription tunerSubscription;

    // DCT service action classes.
    private final ConnectionManagerAction connectionManagerAction;
    private final CASAction casAction;
    private final AVTransportAction avTransportAction;
    private final TunerAction tunerAction;
    private final MuxAction muxAction;

    // DCT values that should not change or are referenced many times.
    private String connectionManagerSourceProtocol;
    private String connectionManagerAVTransportID;

    // This is the amount of time in seconds that we should wait for a channel to report that it is
    // COPY_FREELY and to wait for data to be output to null.
    private int offlineDetectionWait =
            Config.getInteger("upnp.dct.wait_for_offline_detection_s", 8);
    private long offlineDetectionMinBytes =
            Config.getLong("upnp.dct.offline_detection_min_bytes", 18800);

    private int encoderNumber = -1;
    private boolean cableCardPresent = false;
    private String encoderIPAddress = null;
    private InetAddress localIPAddress = null;

    private int retuneTimeout =
            Config.getInteger("upnp.retune_poll_s", 1) * 1000;
    private boolean httpTune =
            Config.getBoolean("upnp.dct.http_tuning", true);
    private boolean hdhrTune =
            Config.getBoolean("upnp.dct.hdhr_tuning", true);
    private boolean autoMapReference =
            Config.getBoolean("upnp.qam.automap_reference_lookup", true);
    private boolean autoMapTuning =
            Config.getBoolean("upnp.qam.automap_tuning_lookup", false);
    private HDHomeRunTuner hdhrTuner = null;

    private Thread monitorThread = null;
    private volatile Thread tuningThread = null;
    private AtomicBoolean locked = new AtomicBoolean(false);
    private final Object exclusiveLock = new Object();

    // When this is enabled, the DCT is put into a state that is only waiting for a channel to be
    // requested.
    private boolean fastTune = Config.getBoolean("upnp.dct.fast_tuning", false);
    private boolean hdhrLock = Config.getBoolean("hdhr.locking", true);

    /**
     * Create a new DCT capture device.
     *
     * @param dctDevice The cling UPnP device to create this tuner.
     * @throws InitializationException Thrown if any part of the tuner is missing.
     * @throws CaptureDeviceIgnoredException Thrown if this tuner is being blocked from use.
     */
    public DCTCaptureDeviceImpl(Device dctDevice) throws InitializationException, CaptureDeviceIgnoredException {
        super(dctDevice.getRoot().getDetails().getFriendlyName(), "DCT-" + dctDevice.getDetails().getFriendlyName());
        logger.entry(dctDevice);

        this.dctDevice = dctDevice;
        UpnpService upnpService = UpnpManager.getUpnpService();

        // Connection to ConnectionManager service.
        if ((connectionManagerService = dctDevice.findService(new UDAServiceType("ConnectionManager", 1))) == null) {
            logger.error("Could not find ConnectionManager service. It is unlikely this device is a tuner.");
            throw new InitializationException("The ConnectionManager service does not exist.");
        }
        connectionManagerSubscription = new ConnectionManagerSubscription(upnpService, connectionManagerService);
        connectionManagerAction = new ConnectionManagerAction(upnpService, connectionManagerService);
        logger.debug("Initialized ConnectionManager service.");

        GetProtocolInfo getProtocolInfo = connectionManagerAction.getGetProtocolInfo();

        if (getProtocolInfo != null && getProtocolInfo.getSource().toLowerCase().equals("rtsp-rtp-udp:*:dri-mp2t:*")) {
            connectionManagerSourceProtocol = getProtocolInfo.getSource();
            connectionManagerAVTransportID = "0";
        } else if (getProtocolInfo == null || getProtocolInfo.getSource() == null) {
            logger.warn("The source protocol could not be determined. Using the default 'rtsp-rtp-udp:*:dri-mp2t:*'");
            connectionManagerSourceProtocol = "rtsp-rtp-udp:*:dri-mp2t:*";
            connectionManagerAVTransportID = "0";
        } else {
            logger.warn("The source protocol returned '{}'. Using the default 'rtsp-rtp-udp:*:dri-mp2t:*'", getProtocolInfo.getSource());
            connectionManagerSourceProtocol = "rtsp-rtp-udp:*:dri-mp2t:*";
            connectionManagerAVTransportID = "0";
            //throw new InitializationException("The ConnectionManager service did not return a supported protocol.");
        }

        // Connection to AVTransport service.
        if ((avTransportService = dctDevice.findService(new UDAServiceType("AVTransport", 1))) == null) {
            logger.error("Could not find AVTransport service.");
            throw new InitializationException("The AVTransport service does not exist.");
        }
        avTransportSubscription = new AVTransportSubscription(upnpService, avTransportService);
        avTransportAction = new AVTransportAction(upnpService, avTransportService);
        logger.debug("Initialized AVTransport service.");

        // Connection to CAS service.
        if ((casService = dctDevice.findService(new ServiceType("schemas-opencable-com", "CAS", 1))) == null) {
            logger.error("Could not find CAS service.");
            throw new InitializationException("The CAS service does not exist.");
        }
        casSubscription = new CASSubscription(upnpService, casService);
        casAction = new CASAction(upnpService, casService);
        logger.debug("Initialized CAS service.");

        // Connection to Tuner service.
        if ((tunerService = dctDevice.findService(new ServiceType("schemas-opencable-com", "Tuner", 1))) == null) {
            logger.error("Could not find Tuner service.");
            throw new InitializationException("The Tuner service does not exist.");
        }
        tunerSubscription = new TunerSubscription(upnpService, tunerService);
        tunerAction = new TunerAction(upnpService, tunerService);
        logger.debug("Initialized Tuner service.");


        // Connection to Mux service.
        if ((muxService = dctDevice.findService(new ServiceType("schemas-opencable-com", "Mux", 1))) == null) {
            logger.error("Could not find Mux service.");
            throw new InitializationException("The Mux service does not exist.");
        }
        muxAction = new MuxAction(upnpService, muxService);
        // There is nothing to subscribe to in the Mux service.
        logger.debug("Initialized Mux service.");


        logger.debug("Determining the presence of a CableCARD...");
        GetCardStatus getCardStatus = casAction.getGetCardStatus();
        cableCardPresent = false;
        if (getCardStatus == null) {
            // We only reference the properties if we can't get the status the best way.
            cableCardPresent = Config.getBoolean(propertiesDeviceParent + "cable_card_inserted", false);
            logger.warn("Unable to read the CableCARD status. Using the value '{}' from properties.", cableCardPresent);
        } else {
            cableCardPresent = getCardStatus.getCurrentCardStatus().equals("Inserted");
        }
        // Update properties with the currently known cable card status.
        Config.setBoolean(propertiesDeviceParent + "cable_card_inserted", cableCardPresent);

        logger.debug("Determining the manufacturer...");
        String manufacturer = dctDevice.getDetails().getManufacturerDetails().getManufacturer();
        // In the event that we actually need to change this for testing.
        manufacturer = Config.getString(propertiesDeviceParent + "manufacturer", manufacturer);

        logger.debug("Determining the encoder number...");
        encoderNumber = Integer.parseInt(encoderName.substring(encoderName.length() - 1));

        if (manufacturer.equals("Ceton Corporation")) {
            encoderIPAddress = dctDevice.getParentDevice().getDetails().getBaseURL().getHost();
        } else {
            // Silicondust doesn't provide a URI fast enough and that means I don't have an easy way
            // to get the IP address and without modifying cling again, I can't get the IP address
            // either. So we're going to hack this one.

            try {
                //(RemoteDeviceIdentity) UDN: uuid:24FB1FB3-38BF-39B9-AAC0-F1A177B8E8D5, Descriptor: http://x.x.x.x:80/dri/device.xml
                encoderIPAddress = dctDevice.getParentDevice().getIdentity().toString();
                encoderIPAddress = encoderIPAddress.substring(encoderIPAddress.lastIndexOf("http://"));
                encoderIPAddress = new URI(encoderIPAddress).getHost();
            } catch (Exception e) {
                logger.error("Unable to parse '{}' into encoder IP address.", encoderIPAddress);
                throw new InitializationException("Cannot parse encoder IP address.");
            }
        }

        try {
            rtpStreamRemoteIP = InetAddress.getByName(encoderIPAddress);
        } catch (UnknownHostException e) {
            logger.error("Unable to parse the IP address in '{}' to populate program/frequency channel map.", encoderIPAddress);
        }

        try {
            localIPAddress = Config.getInetAddress( propertiesDeviceParent + "local_ip_override", Util.getLocalIPForRemoteIP(rtpStreamRemoteIP));
        } catch (SocketException e) {
            logger.error("Unable to get the IP address for localhost => ", e);
        }

        if (manufacturer.equals("Ceton Corporation")) {

            if (cableCardPresent) {
                encoderDeviceType = CaptureDeviceType.DCT_INFINITV;
                setEncoderPoolName(Config.getString(propertiesDeviceRoot + "encoder_pool", "dct"));
            } else {
                encoderDeviceType = CaptureDeviceType.QAM_INFINITV;
                setEncoderPoolName(Config.getString(propertiesDeviceRoot + "encoder_pool", "qam"));
            }

            setChannelLineup(Config.getString(propertiesDeviceRoot + "lineup", String.valueOf(encoderDeviceType).toLowerCase()));

            if (!ChannelManager.hasChannels(encoderLineup) && encoderLineup.equals(String.valueOf(encoderDeviceType).toLowerCase())) {
                ChannelLineup newChannelLineup = new ChannelLineup(encoderLineup, encoderParentName, ChannelSourceType.INFINITV, encoderIPAddress);
                ChannelManager.updateChannelLineup(newChannelLineup);
                ChannelManager.addChannelLineup(newChannelLineup, true);
                ChannelManager.saveChannelLineup(encoderLineup);
            }

            if (isHttpTune()) {
                logger.info("Using HTTP web interface tuning for this device.");
            } else {
                logger.info("Using UPnP tuning for this device.");
            }
        } else if (manufacturer.equals("Silicondust")) {

            if (cableCardPresent) {
                encoderDeviceType = CaptureDeviceType.DCT_PRIME;
                setEncoderPoolName(Config.getString(propertiesDeviceRoot + "encoder_pool", "dct"));
            } else {
                encoderDeviceType = CaptureDeviceType.QAM_PRIME;
                setEncoderPoolName(Config.getString(propertiesDeviceRoot + "encoder_pool", "qam"));
            }

            setChannelLineup(Config.getString(propertiesDeviceRoot + "lineup", String.valueOf(encoderDeviceType).toLowerCase()));

            if (!ChannelManager.hasChannels(encoderLineup) && encoderLineup.equals(String.valueOf(encoderDeviceType).toLowerCase())) {
                ChannelLineup newChannelLineup = new ChannelLineup(encoderLineup, encoderParentName, ChannelSourceType.PRIME, encoderIPAddress);
                ChannelManager.updateChannelLineup(newChannelLineup);
                ChannelManager.addChannelLineup(newChannelLineup, true);
                ChannelManager.saveChannelLineup(encoderLineup);
            }

            if (isHDHRTune()) {
                logger.info("Using HDHomeRun native protocol for this device.");
                hdhrTuner = new HDHomeRunTuner(new HDHomeRunDevice(rtpStreamRemoteIP), encoderNumber);
                if (logger.isDebugEnabled()) {
                    try {
                        logger.debug("HDHomeRun details: {}, {}, {}, {}", hdhrTuner.DEVICE.getSysHwModel(), hdhrTuner.DEVICE.getSysModel(), hdhrTuner.DEVICE.getSysVersion(), hdhrTuner.DEVICE.getSysFeatures());
                        logger.debug("HDHomeRun help: {}", hdhrTuner.DEVICE.getHelp());
                    } catch (IOException e) {
                        logger.error("Unable to get help from HDHomeRun because the device cannot be reached => ", e);
                    } catch (GetSetException e) {
                        logger.error("Unable to get help from the HDHomeRun because the command did not work => ", e);
                    }
                }
            } else {
                logger.info("Using UPnP tuning for this device.");
            }
        }

        logger.debug("Initializing RTSP client...");
        rtspClient = getNewRTSPClient();

        logger.debug("Getting a port for incoming RTP data...");
        rtpLocalPort = Config.getFreeRTSPPort(encoderName);

        logger.info("Encoder Manufacturer: '{}'," +
                " Number: {}," +
                " Remote IP: '{}'," +
                " Local IP: '{}'," +
                " CableCARD: {}," +
                " Lineup: '{}'," +
                " Offline Scan Enabled: {}," +
                " RTP Port: {}",
                manufacturer,
                encoderNumber,
                encoderIPAddress,
                localIPAddress,
                cableCardPresent,
                encoderLineup,
                isOfflineScanEnabled(),
                rtpLocalPort);

        logger.exit();
    }

    public boolean isLocked() {
        return locked.get();
    }

    public boolean setLocked(boolean locked) {
        boolean messageLock = this.locked.get();

        // This means the lock was already set
        if (this.locked.getAndSet(locked) == locked) {
            logger.info("Capture device is was already {}.", (locked ? "locked" : "unlocked"));
            return false;
        }

        synchronized (exclusiveLock) {
            this.locked.set(locked);

            if (messageLock != locked) {
                logger.info("Capture device is now {}.", (locked ? "locked" : "unlocked"));
            } else {
                logger.debug("Capture device is now re-{}.", (locked ? "locked" : "unlocked"));
            }
        }

        return true;
    }

    public boolean isExternalLocked() {
        if (isHDHRTune()) {
            try {
                boolean returnValue = hdhrTuner.isLocked();

                logger.info("HDHomeRun is currently {}.", (returnValue ? "locked" : "unlocked"));

                return returnValue;
            } catch (IOException e) {
                logger.error("Unable to get the locked status of HDHomeRun because it cannot be reached => ", e);

                // If we can't reach it, it's as good as locked.
                return true;
            } catch (GetSetException e) {
                logger.error("Unable to get the locked status of HDHomeRun because the command did not work => ", e);

                // The device must not support locking.
                return false;
            }
        }

        // For devices that don't support locking, we need to just assume they must not be
        // locked or we will have issues tuning channels.
        return false;
    }

    public boolean setExternalLock(boolean locked) {
        if (isHDHRTune()) {
            return setHDHRLock(locked);
        }

        // For devices that don't support locking, there isn't anything to change.
        return true;
    }

    private boolean setHDHRLock(boolean locked) {
        if (isHDHRTune()) {
            if (hdhrLock && locked) {
                try {
                    if (encoderForceExternalUnlock) {
                        hdhrTuner.forceClearLockkey();
                    }

                    hdhrTuner.setLockkey(localIPAddress);
                    logger.info("HDHomeRun is now locked.");

                    return true;
                } catch (IOException e) {
                    logger.error("Unable to lock HDHomeRun because it cannot be reached => ", e);
                } catch (GetSetException e) {
                    logger.error("Unable to lock HDHomeRun because the command did not work => ", e);
                }
            } else if (hdhrLock) {
                try {
                    if (encoderForceExternalUnlock) {
                        hdhrTuner.forceClearLockkey();
                    } else {
                        hdhrTuner.clearLockkey();
                    }

                    logger.info("HDHomeRun is now unlocked.");

                    return true;
                } catch (IOException e) {
                    logger.error("Unable to unlock HDHomeRun because it cannot be reached => ", e);
                } catch (GetSetException e) {
                    logger.error("Unable to unlock HDHomeRun because the command did not work => ", e);
                }
            }
        }

        return false;
    }

    /**
     * Attempt to automatically map a vchannel to it's corresponding program and frequency based on
     * all available sources.
     * <p/>
     * This will return the first result it finds, so it is possible that it can get it wrong which
     * is why this feature can be disabled. It will also update the channel lineup for this encoder
     * with the discovered frequency and program.
     *
     * @param tvChannel The channel to get the frequency and program for  automatically.
     * @return The new channel with the program and frequency already mapped or <i>null</i> if no
     *         mapping was possible.
     */
    public TVChannel autoMap(TVChannel tvChannel) {
        logger.entry(tvChannel);

        // First check if the value is already from an alternative lineup.
        ArrayList<CaptureDevice> devices = SageTVManager.getAllSageTVCaptureDevices(CaptureDeviceType.DCT_INFINITV);
        devices.addAll(SageTVManager.getAllSageTVCaptureDevices(CaptureDeviceType.DCT_PRIME));
        devices.addAll(SageTVManager.getAllSageTVCaptureDevices(CaptureDeviceType.QAM_PRIME));

        if (autoMapReference) {
            for (CaptureDevice device : devices) {
                if (device == this) {
                    continue;
                }

                TVChannel refChannel = ChannelManager.getChannel(device.getChannelLineup(), tvChannel.getChannel());

                if (refChannel != null && !Util.isNullOrEmpty(refChannel.getFrequency()) &&
                        !Util.isNullOrEmpty(refChannel.getProgram())) {

                    tvChannel.setModulation(refChannel.getModulation());
                    tvChannel.setFrequency(refChannel.getFrequency());
                    tvChannel.setProgram(refChannel.getProgram());
                    ChannelManager.updateChannel(encoderLineup, tvChannel);
                    logger.info(
                            "Auto-mapped the channel '{}'" +
                                    " to the frequency '{}'" +
                                    " and program '{}'" +
                                    " from the lineup '{}'.",
                            tvChannel.getChannel(),
                            tvChannel.getFrequency(),
                            tvChannel.getProgram(),
                            device.getChannelLineup());

                    return tvChannel;
                }
            }
        }

        if (autoMapTuning) {
            for (CaptureDevice device : devices) {
                if (device == this) {
                    continue;
                }

                if (!device.isLocked() &&
                        (device.getEncoderDeviceType() == CaptureDeviceType.DCT_PRIME ||
                                device.getEncoderDeviceType() == CaptureDeviceType.DCT_INFINITV)) {

                    boolean result = device.getChannelInfoOffline(tvChannel);

                    if (result) {
                        ChannelManager.updateChannel(encoderLineup, tvChannel);

                        logger.info(
                                "Auto-mapped the channel '{}'" +
                                        " to the frequency '{}'" +
                                        " and program '{}'" +
                                        " by tuning the device '{}'.",
                                tvChannel.getChannel(),
                                tvChannel.getFrequency(),
                                tvChannel.getProgram(),
                                device.getEncoderName());

                        return tvChannel;
                    }
                }
            }
        }

        logger.info("Auto-map failed to get the frequency and program for the channel '{}'.",
                tvChannel.getChannel());

        return null;
    }

    /**
     * Tunes a channel outside of any requests from the SageTV server and updates information about
     * the channel.
     *
     * @param tvChannel A TVChannel object with at the very least a defined channel or frequency and
     *                  program. Otherwise there is nothing to tune.
     * @return <i>true</i> if the test was complete and successful. <i>false</i> if we should try
     *         again on a different capture device since this one is currently locked.
     */
    public boolean getChannelInfoOffline(TVChannel tvChannel) {
        logger.entry();

        if (isLocked() || isExternalLocked()) {
            return logger.exit(false);
        }

        synchronized (exclusiveLock) {
            // Return immediately if an exclusive lock was set between here and the first check if
            // there is an exclusive lock set.
            if (isLocked()) {
                return logger.exit(false);
            }

            if (!startEncoding(tvChannel.getChannel(), null, "", 0)) {
                return logger.exit(false);
            }

            int timeout = offlineDetectionWait;
            if (!isHDHRTune()) {
                while (sageTVConsumerRunnable != null && sageTVConsumerRunnable.getIsRunning() &&
                        getRecordedBytes() < offlineDetectionMinBytes && timeout-- > 0) {

                    if (isLocked()) {
                        stopEncoding();
                        return logger.exit(false);
                    }

                    try {
                        Thread.sleep(1000);
                    } catch (InterruptedException e) {
                        return logger.exit(false);
                    }
                }
            }

            CopyProtection copyProtection = getCopyProtection();
            while ((copyProtection == CopyProtection.NONE ||
                    copyProtection == CopyProtection.UNKNOWN) &&
                    timeout-- > 0) {

                if (isLocked()) {
                    stopEncoding();
                    return logger.exit(false);
                }

                try {
                    Thread.sleep(1000);
                } catch (InterruptedException e) {
                    return logger.exit(false);
                }
                copyProtection = getCopyProtection();
            }

            tvChannel.setCci(copyProtection);
            tvChannel.setSignalStrength(getSignalStrength());
            if (copyProtection == CopyProtection.COPY_FREELY || copyProtection == CopyProtection.NONE) {
                tvChannel.setTunable(getRecordedBytes() > offlineDetectionMinBytes);
            } else {
                tvChannel.setTunable(false);
            }

            if (isHDHRTune()) {
                try {
                    String frequency = hdhrTuner.getChannel();
                    if (frequency != null) {
                        String split[] = frequency.split(":");
                        if (split.length > 1 && split[split.length - 1].length() > 3) {
                            tvChannel.setModulation(split[0].toUpperCase());

                            tvChannel.setFrequency(split[split.length - 1].substring(0, split.length - 3));
                        }
                    }
                } catch (Exception e) {
                    logger.error("Unable to get frequency from capture device => ", e);
                }

                try {
                    tvChannel.setProgram(String.valueOf(hdhrTuner.getProgram()));
                } catch (Exception e) {
                    logger.error("Unable to get program from HDHomeRun => ", e);
                }

                if (encoderDeviceType == CaptureDeviceType.DCT_PRIME) {
                    try {
                        HDHomeRunVStatus status = hdhrTuner.getVirtualChannelStatus();
                        tvChannel.setTunable(!status.NOT_AVAILABLE && !status.COPY_PROTECTED && !status.NOT_SUBSCRIBED);
                    } catch (Exception e) {
                        logger.error("Unable to get status from HDHomeRun => ", e);

                        // Try one more time to see if anything actually recorded.
                        tvChannel.setTunable(getRecordedBytes() > offlineDetectionMinBytes);
                    }
                }
            } else if (encoderDeviceType == CaptureDeviceType.DCT_PRIME) {

                String modulation = tunerAction.SERVICE_ACTIONS.queryActionVariable("Modulation");
                if (modulation != null) {
                    tvChannel.setModulation(modulation);
                }

                String frequency = tunerAction.SERVICE_ACTIONS.queryActionVariable("Frequency");
                if (frequency != null) {
                    tvChannel.setFrequency(frequency);
                }

                String program = muxAction.SERVICE_ACTIONS.queryActionVariable("ProgramNumber");
                if (program != null) {
                    tvChannel.setProgram(program);
                }
            }

            stopEncoding();
        }

        return logger.exit(true);
    }

    public InetAddress getEncoderIpAddress() {
        return rtpStreamRemoteIP;
    }

    private boolean startEncodingHDHR(String channel, String filename, String encodingQuality, long bufferSize, int uploadID, InetAddress remoteAddress) {
        logger.entry(channel, filename, encodingQuality, bufferSize, uploadID, remoteAddress);
        long startTime = System.currentTimeMillis();
        boolean scanOnly = false;

        if (remoteAddress != null) {
            logger.info("Starting the encoding for the channel '{}' from the device '{}' to the file '{}' via the upload id '{}'...", channel, encoderName, filename, uploadID);
        } else if (filename != null) {
            logger.info("Starting the encoding for the channel '{}' from the device '{}' to the file '{}'...", channel, encoderName, filename);
        } else {
            logger.info("Starting a channel scan for the channel '{}' from the device '{}'...", channel, encoderName);
            scanOnly = true;
        }

        setHDHRLock(true);

        // The producer and consumer methods are requested to not block. If they don't shut down in
        // time, it will be caught and handled later. This gives us a small gain in speed.
        stopProducing(false);

        // If we are trying to restart the stream, we don't need to stop the consumer.
        if (monitorThread == null || monitorThread != Thread.currentThread()) {
            stopConsuming(false);
        }

        // Get a new producer and consumer.
        RTPProducer newRTPProducer = getNewRTPProducer();
        SageTVConsumer newConsumer;

        // If we are trying to restart the stream, we don't need to get a new consumer.
        if (monitorThread != null && monitorThread == Thread.currentThread()) {
            newConsumer = sageTVConsumerRunnable;
        } else if (scanOnly) {
            newConsumer = getNewChannelScanSageTVConsumer();
            newConsumer.consumeToNull(true);
        } else {
            newConsumer = getNewSageTVConsumer();
        }

        switch (encoderDeviceType) {
            case DCT_PRIME:
                try {
                    hdhrTuner.setVirtualChannel(channel);
                } catch (IOException e) {
                    logger.error("HDHomeRun is unable to tune into channel because it cannot be reached '{}' => ", channel, e);
                    return logger.exit(false);
                } catch (GetSetException e) {
                    logger.error("HDHomeRun is unable to tune into channel because the command did not work '{}' => ", channel, e);
                    return logger.exit(false);
                }
                break;
            case QAM_PRIME:
                TVChannel tvChannel = ChannelManager.getChannel(encoderLineup, channel);
                if (tvChannel == null) {
                    logger.error("The channel '{}' does not exist on the lineup '{}'.", channel, encoderLineup);
                    return logger.exit(false);
                }

                try {
                    String modulation = tvChannel.getModulation();
                    if (modulation == null) {
                        logger.warn("The channel '{}' does not have a modulation on the lineup '{}'. Using QAM256.", channel, encoderLineup);
                        modulation = "qam256";
                    }

                    String frequency = tvChannel.getFrequency();
                    if (frequency == null) {
                        logger.error("The channel '{}' does not have a frequency on the lineup '{}'.", channel, encoderLineup);
                        return logger.exit(false);
                    }

                    String program = tvChannel.getProgram();
                    if (program == null) {
                        logger.error("The channel '{}' does not have a program on the lineup '{}'.", channel, encoderLineup);
                        return logger.exit(false);
                    }

                    hdhrTuner.setChannel(modulation, frequency, false);

                    boolean foundProgram = false;

                    for (int i = 0; i < 20; i++) {
                        try {
                            hdhrTuner.setProgram(program);
                            foundProgram = true;
                        } catch (GetSetException e) {
                            logger.debug("HDHomeRun device returned an error => ", e);
                        }

                        if (foundProgram) {
                            break;
                        }

                        Thread.sleep(50);
                    }

                    if (!foundProgram) {
                        logger.error("The frequency '{}' does not have the program on the lineup '{}'.", frequency, encoderLineup);
                        return logger.exit(false);
                    }
                } catch (IOException e) {
                    logger.error("HDHomeRun is unable to tune into channel because it cannot be reached => ", e);
                    return logger.exit(false);
                } catch (GetSetException e) {
                    logger.error("HDHomeRun is unable to tune into channel because the command did not work => ", e);
                    return logger.exit(false);
                } catch (InterruptedException e) {
                    logger.debug("Interrupted while trying to tune into channel => ", e);
                    return logger.exit(false);
                }

                break;
            default:
                logger.error("This device has been assigned an " +
                        "unsupported capture device type: {}", encoderDeviceType);
                return logger.exit(false);
        }

        logger.info("Configuring and starting the new RTP producer...");

        if (!startProducing(newRTPProducer, newConsumer, rtpStreamRemoteIP, rtpLocalPort)) {
            logger.error("The producer thread using the implementation '{}' failed to start.",
                    newRTPProducer.getClass().getSimpleName());

            return logger.exit(false);
        }

        rtpLocalPort = newRTPProducer.getLocalPort();

        long rtspTime = System.currentTimeMillis();

        try {
            hdhrTuner.setTarget("rtp://" + localIPAddress.getHostAddress() + ":" + rtpLocalPort);
        } catch (IOException e) {
            logger.error("HDHomeRun is unable to start RTP because the device could not be reached => ", e);
            return logger.exit(false);
        } catch (GetSetException e) {
            logger.error("HDHomeRun is unable to start RTP because the command did not work => ", e);
            return logger.exit(false);
        }

        // If we are trying to restart the stream, we don't need to stop the consumer.
        if (monitorThread == null || monitorThread != Thread.currentThread()) {
            // If we are buffering this can create too much backlog and overruns the file based buffer.
            if (bufferSize == 0) {
                try {
                    newConsumer.setProgram(hdhrTuner.getProgram());

                    int timeout = 50;

                    while (newConsumer.getProgram() <= 0) {
                        Thread.sleep(100);
                        newConsumer.setProgram(hdhrTuner.getProgram());

                        if (timeout-- < 0) {
                            logger.error("Unable to get program after 5 seconds.");
                            newConsumer.setProgram(-1);
                            break;
                        }

                        if (tuningThread != Thread.currentThread()) {
                            stopProducing(false);
                            return logger.exit(false);
                        }
                    }
                } catch (IOException e) {
                    logger.error("HDHomeRun is unable to get program because the device cannot be reached => ", e);
                } catch (GetSetException e) {
                    logger.error("HDHomRun is unable to get program because the command did not work => ", e);
                } catch (InterruptedException e) {
                    logger.debug("HDHomeRun is unable to get program because the thread was interrupted => ", e);
                    return logger.exit(false);
                }

                try {
                    newConsumer.setPids(hdhrTuner.getFilter());

                    int timeout = 50;

                    while (newConsumer.getPids().length <= 1) {
                        Thread.sleep(100);
                        newConsumer.setPids(hdhrTuner.getFilter());

                        if (timeout-- < 0) {
                            logger.error("Unable to get PIDs after 5 seconds.");
                            newConsumer.setPids(new int[0]);
                            break;
                        }

                        if (tuningThread != Thread.currentThread()) {
                            stopProducing(false);
                            return logger.exit(false);
                        }
                    }
                } catch (IOException e) {
                    logger.error("HDHomeRun is unable to get PIDs because the device cannot be reached => ", e);
                } catch (GetSetException e) {
                    logger.error("HDHomeRun is unable to get PIDs because the command did not work => ", e);
                } catch (InterruptedException e) {
                    logger.debug("HDHomeRun is unable to get PIDs because the thread was interrupted => ", e);
                    return logger.exit(false);
                }
            }

            logger.info("Configuring and starting the new SageTV consumer...");

            if (uploadID > 0 && remoteAddress != null) {
                newConsumer.consumeToUploadID(filename, uploadID, remoteAddress);
            } else if (!scanOnly) {
                newConsumer.consumeToFilename(filename);
            }

            startConsuming(channel, newConsumer, encodingQuality, bufferSize);
        } else {
            logger.info("Consumer is already running; this is a re-tune and it does not need to restart.");
        }

        if (logger.isDebugEnabled()) {
            long endTime = System.currentTimeMillis();
            logger.debug("Time to RTSP: {}ms, Total tuning time: {}ms", rtspTime - startTime, endTime - startTime);
        }

        // If we are trying to restart the stream, we only need one monitoring thread.
        if (monitorThread == null || monitorThread != Thread.currentThread()) {
            if (!scanOnly) {
                monitorTuning(channel, filename, encodingQuality, bufferSize, uploadID, remoteAddress);
            }
        }

        return logger.exit(true);
    }

    // This only supports InfiniTV devices.
    private boolean startEncodingHttp(String channel, String filename, String encodingQuality, long bufferSize, int uploadID, InetAddress remoteAddress) {
        logger.entry(channel, filename, encodingQuality, bufferSize, uploadID, remoteAddress);

        long startTime = System.currentTimeMillis();
        boolean scanOnly = false;

        if (remoteAddress != null) {
            logger.info("Starting the encoding for the channel '{}' from the device '{}' to the file '{}' via the upload id '{}'...", channel, encoderName, filename, uploadID);
        } else if (filename != null) {
            logger.info("Starting the encoding for the channel '{}' from the device '{}' to the file '{}'...", channel, encoderName, filename);
        } else {
            logger.info("Starting a channel scan for the channel '{}' from the device '{}'...", channel, encoderName);
            scanOnly = true;
        }

        // The producer and consumer methods are requested to not block. If they don't shut down in
        // time, it will be caught and handled later. This gives us a small gain in speed.
        stopProducing(false);

        // If we are trying to restart the stream, we don't need to stop the consumer.
        if (monitorThread == null || monitorThread != Thread.currentThread()) {
            stopConsuming(false);
        }

        // Get a new producer and consumer.
        RTPProducer newRTPProducer = getNewRTPProducer();
        SageTVConsumer newConsumer;

        // If we are trying to restart the stream, we don't need to create a new consumer.
        if (monitorThread != null && monitorThread == Thread.currentThread()) {
            newConsumer = sageTVConsumerRunnable;
        } else if (scanOnly) {
            newConsumer = getNewChannelScanSageTVConsumer();
            newConsumer.consumeToNull(true);
        } else {
            newConsumer = getNewSageTVConsumer();
        }

        // Selects what method to use to get the channel tuned in.
        try {
            switch (encoderDeviceType) {
                case DCT_INFINITV:
                case QAM_INFINITV:
                    InfiniTVTuning.tuneChannel(
                            encoderLineup,
                            channel,
                            encoderIPAddress,
                            encoderNumber,
                            cableCardPresent,
                            5);
                    break;
                default:
                    logger.error("This device has been assigned an " +
                            "unsupported capture device type: {}", encoderDeviceType);
                    return logger.exit(false);
            }
        } catch (InterruptedException e) {
            logger.debug("Tuning was interrupted => ", e);
            return logger.exit(false);
        }

        logger.info("Configuring and starting the new RTP producer...");

        if (!startProducing(newRTPProducer, newConsumer, rtpStreamRemoteIP, rtpLocalPort)) {
            logger.error("The producer thread using the implementation '{}' failed to start.",
                    newRTPProducer.getClass().getSimpleName());

            return logger.exit(false);
        }

        rtpLocalPort = newRTPProducer.getLocalPort();

        long rtspTime = System.currentTimeMillis();

        // Even though it takes another 100ms to perform this step, if it is already configured, we
        // are actually already receiving data while this is checking to be sure that we should be
        // receiving data.
        InfiniTVTuning.startRTSP(localIPAddress.getHostAddress(), rtpLocalPort, encoderIPAddress, encoderNumber);

        // If we are buffering this can create too much backlog and overruns the file based buffer.
        if (bufferSize == 0) {
            // If we are trying to restart the stream, we don't need to change anything on the
            // consumer.
            if (monitorThread == null || monitorThread != Thread.currentThread()) {
                try {
                    int getProgram = InfiniTVStatus.GetProgram(encoderIPAddress, encoderNumber, 5);
                    newConsumer.setProgram(getProgram);

                    int timeout = 50;

                    while (newConsumer.getProgram() == -1) {
                        Thread.sleep(100);
                        getProgram = InfiniTVStatus.GetProgram(encoderIPAddress, encoderNumber, 5);
                        newConsumer.setProgram(getProgram);

                        if (timeout-- < 0) {
                            logger.error("Unable to get program after more than 5 seconds.");
                            return logger.exit(false);
                        }

                        if (tuningThread != Thread.currentThread()) {
                            stopProducing(false);
                            return logger.exit(false);
                        }
                    }
                } catch (IOException e) {
                    logger.error("Unable to get program number => ", e);
                } catch (InterruptedException e) {
                    logger.debug("Unable to get program number => ", e);
                    return logger.exit(false);
                }

                try {
                    int pids[] = InfiniTVStatus.GetPids(encoderIPAddress, encoderNumber, 5);
                    newConsumer.setPids(pids);

                    int timeout = 50;

                    while (newConsumer.getPids().length <= 1) {
                        Thread.sleep(100);
                        pids = InfiniTVStatus.GetPids(encoderIPAddress, encoderNumber, 5);
                        newConsumer.setPids(pids);

                        if (timeout-- < 0) {
                            logger.error("Unable to get PIDs after more than 5 seconds.");
                            return logger.exit(false);
                        }

                        if (tuningThread != Thread.currentThread()) {
                            stopProducing(false);
                            return logger.exit(false);
                        }
                    }
                } catch (IOException e) {
                    logger.error("Unable to get PID numbers => ", e);
                } catch (InterruptedException e) {
                    logger.debug("Unable to get PID numbers => ", e);
                    return logger.exit(false);
                }
            }
        }

        // If we are trying to restart the stream, we don't need to stop the consumer.
        if (monitorThread == null || monitorThread != Thread.currentThread()) {
            logger.info("Configuring and starting the new SageTV consumer...");

            if (uploadID > 0 && remoteAddress != null) {
                newConsumer.consumeToUploadID(filename, uploadID, remoteAddress);
            } else if (!scanOnly) {
                newConsumer.consumeToFilename(filename);
            }

            startConsuming(channel, newConsumer, encodingQuality, bufferSize);
        } else {
            logger.info("Consumer is already running; this is a re-tune and it does not need to restart.");
        }

        if (logger.isDebugEnabled()) {
            long endTime = System.currentTimeMillis();
            logger.debug("Time to RTSP: {}ms, Total tuning time: {}ms", rtspTime - startTime, endTime - startTime);
        }

        // Make sure only one monitor thread is running per request.
        if (monitorThread == null || monitorThread != Thread.currentThread()) {
            if (!scanOnly) {
                monitorTuning(channel, filename, encodingQuality, bufferSize, uploadID, remoteAddress);
            }
        }

        return logger.exit(true);
    }

    public boolean startEncoding(String channel, String filename, String encodingQuality, long bufferSize) {
        return startEncoding(channel, filename, encodingQuality, bufferSize, -1, null);
    }

    public boolean startEncoding(final String channel, final String filename, final String encodingQuality, final long bufferSize, final int uploadID, final InetAddress remoteAddress) {
        logger.entry(channel, filename, encodingQuality, bufferSize, uploadID, remoteAddress);

        tuningThread = Thread.currentThread();

        if (monitorThread != null && monitorThread != Thread.currentThread()) {
            monitorThread.interrupt();
        }

        if(encoderDeviceType == CaptureDeviceType.QAM_INFINITV || encoderDeviceType == CaptureDeviceType.QAM_PRIME) {
            TVChannel qamChannel = ChannelManager.getChannel(encoderLineup, channel);

            if (qamChannel == null) {
                qamChannel = new TVChannelImpl(channel, "Unknown");
            }

            if (Util.isNullOrEmpty(qamChannel.getFrequency()) || Util.isNullOrEmpty(qamChannel.getProgram())) {
                autoMap(qamChannel);
            }
        }

        synchronized (exclusiveLock) {
            if (isHttpTune()) {
                return startEncodingHttp(channel, filename, encodingQuality, bufferSize, uploadID, remoteAddress);
            }

            if (isHDHRTune()) {
                return startEncodingHDHR(channel, filename, encodingQuality, bufferSize, uploadID, remoteAddress);
            }

            boolean scanOnly = (filename == null);
            long startTime = System.currentTimeMillis();

            if (remoteAddress != null) {
                logger.info("Starting the encoding for the channel '{}' from the device '{}' to the file '{}' via the upload id '{}'...", channel, encoderName, filename, uploadID);
            } else if (!scanOnly) {
                logger.info("Starting the encoding for the channel '{}' from the device '{}' to the file '{}'...", channel, encoderName, filename);
            } else {
                logger.info("Starting a channel scan for the channel '{}' from the device '{}'...", channel, encoderName);
            }

            stopProducing(false);

            // If we are trying to restart the stream, we don't need to stop the consumer.
            if (monitorThread == null || monitorThread != Thread.currentThread()) {
                stopConsuming(false);
            } else {
                logger.info("Consumer is already running; this is a re-tune and it does not need to restart.");
            }

            RTPProducer newRTPProducer = getNewRTPProducer();
            SageTVConsumer newConsumer;

            // If we are trying to restart the stream, we don't need to stop the consumer and producer.
            if (monitorThread != null && monitorThread == Thread.currentThread()) {
                newConsumer = sageTVConsumerRunnable;
            } else if (scanOnly) {
                newConsumer = getNewChannelScanSageTVConsumer();
                newConsumer.consumeToNull(true);
            } else {
                newConsumer = getNewSageTVConsumer();
            }

            // Verify that the connection is actually in an active state if we are using fast tuning.
            boolean reTune = false;
            if (fastTune) {

                String transportState = avTransportAction.SERVICE_ACTIONS.queryActionVariable("TransportState");

                if (transportState == null || transportState.equals("")) {
                    // This is a warning because this should not be happening when everything is working.
                    logger.warn("TransportState did not return a value." +
                            " Fast tuning is not possible this time. Re-tuning...");
                    reTune = true;
                } else if (!transportState.equals("PLAYING")) {
                    logger.info("TransportState is not currently PLAYING." +
                            " Fast tuning is not possible this time. Re-tuning...");
                    reTune = true;
                } else if (rtpStreamRemoteURI == null) {
                    logger.info("rtpStreamRemoteURI is null." +
                            " Fast tuning is not possible this time. Re-tuning...");
                    reTune = true;
                }
            } else {
                reTune = true;
            }

            if (reTune) {
                // Common steps for all DCT devices.
                logger.debug("Starting ConnectManager subscription...");
                connectionManagerSubscription.start();

                logger.debug("Checking for current connections...");
                String connectionID = connectionManagerSubscription.
                        getConnectionManagerCurrentConnectionIDs();

                if (encoderDeviceType == CaptureDeviceType.DCT_PRIME && connectionID.equals("0")) {
                    connectionID = "";
                }

                // Stop anything currently running. DCT tuners don't like doing things out of order and this
                // puts the tuner in a known state. We are not interested in if these return success values.
                if (!connectionID.equals("")) {
                    logger.info("Closing open sessions...");
                    connectionManagerAction.setConnectionComplete(connectionID);
                    try {
                        rtspClient.stopRTPStream(rtpStreamRemoteURI);
                    } catch (Exception e) {
                        logger.error("An unexpected exception was created while stopping the RTP stream => ", e);
                    }
                }

                logger.debug("Running action PrepareForConnection...");
                PrepareForConnection prepareForConnection =
                        connectionManagerAction.
                                setPrepareForConnection(connectionManagerSourceProtocol);

                logger.debug("Setting AVTransportInstanceID for AVTransport subscription...");
                if (prepareForConnection != null && prepareForConnection.getAVTransportID() != null) {
                    connectionManagerAVTransportID = prepareForConnection.getAVTransportID();
                    avTransportSubscription.setAVTransportInstanceID(connectionManagerAVTransportID);
                } else {
                    logger.error("Unable to get AVTransportID. Using the default 0.");

                    if (encoderDeviceType == CaptureDeviceType.DCT_PRIME ||
                            encoderDeviceType == CaptureDeviceType.QAM_PRIME) {
                        avTransportSubscription.setAVTransportInstanceID("0");
                    } else {
                        avTransportSubscription.setAVTransportInstanceID("0");
                    }
                }

                logger.debug("Starting AVTransport subscription...");
                avTransportSubscription.start();

                logger.debug("Running AVTransport Play action...");
                if (!(avTransportAction.setPlay(connectionManagerAVTransportID))) {
                    logger.error("Error running AVTransport Play action.");
                    subscriptionCleanup();
                    return logger.exit(false);
                }
            }

            // Selects what method to use to get the channel tuned in.
            switch (encoderDeviceType) {
                case DCT_INFINITV:
                case DCT_PRIME:
                    logger.debug("Starting CAS subscription...");
                    casSubscription.start();

                    logger.debug("Running action SetChannel...");
                    casAction.setSetChannel(channel);

                    break;
                default:
                    logger.error("This device has been assigned an " +
                            "unsupported capture device type: {}", encoderDeviceType);
                    break;
            }

            long rtspTime = System.currentTimeMillis();

            if (reTune) {
                // From what I have seen this URL doesn't change, but this
                // is probably the best time to double check.
                logger.debug("Getting the value of AVTransport/{}/GetMediaInfo/CurrentURI...",
                        connectionManagerAVTransportID);

                GetMediaInfo getMediaInfo =
                        avTransportAction.getGetMediaInfo(connectionManagerAVTransportID);

                if (getMediaInfo == null || getMediaInfo.getCurrentURI().equals("")) {
                    logger.error("Error getting the value of AVTransport/{}/GetMediaInfo/CurrentURI.",
                            connectionManagerAVTransportID);

                    subscriptionCleanup();
                    return logger.exit(false);
                }
                String uri = getMediaInfo.getCurrentURI();

                logger.debug("Creating URI object from AVTransport/{}/GetMediaInfo/CurrentURI...",
                        connectionManagerAVTransportID);

                try {
                    rtpStreamRemoteURI = URI.create(uri);
                } catch (Exception e) {
                    logger.error("Error parsing the URI '{}'.", uri, e);
                    subscriptionCleanup();
                    return logger.exit(false);
                }
            }

            logger.info("Configuring and starting the new RTP producer...");
            String ipString = null;
            try {
                if (rtpStreamRemoteURI == null) {
                    logger.error("The URI received was null. Will try again in {} seconds.", retuneTimeout /  1000);
                } else {
                    ipString = rtpStreamRemoteURI.getHost();
                    rtpStreamRemoteIP = InetAddress.getByName(ipString);

                    int localRTPPort = 0;
                    if (fastTune && rtpLocalPort != -1) {
                        localRTPPort = rtpLocalPort;
                    }

                    if (!startProducing(newRTPProducer, newConsumer, rtpStreamRemoteIP, localRTPPort)) {
                        logger.error("The producer thread using the implementation '{}' failed to start.",
                                newRTPProducer.getClass().getSimpleName());

                        subscriptionCleanup();
                        return logger.exit(false);
                    }

                    rtpLocalPort = newRTPProducer.getLocalPort();
                }
            } catch (UnknownHostException e) {
                logger.error("Error parsing an IP address from '{}' => {}", ipString, e);
                subscriptionCleanup();
                return logger.exit(false);
            } catch (Exception e) {
                logger.error("An unexpected error occurred while starting the producer thread => {}", e);
                subscriptionCleanup();
                return logger.exit(false);
            }

            logger.info("Configuring the RTP stream via RTSP...");
            try {
                rtspClient.configureRTPStream(rtpStreamRemoteURI, rtpLocalPort);
            } catch (UnknownHostException e) {
                logger.error("Error parsing an IP address from '{}' => {}", rtpStreamRemoteURI.toString(), e);
                subscriptionCleanup();
                return logger.exit(false);
            } catch (Exception e) {
                logger.error("An unexpected error occurred while configuring via RTSP => {}", e);
                subscriptionCleanup();
                return logger.exit(false);
            }

            subscriptionCleanup();

            // If we are trying to restart the stream, we don't need to stop the consumer.
            if (monitorThread == null || monitorThread != Thread.currentThread()) {
                try {
                    String programString = muxAction.SERVICE_ACTIONS.queryActionVariable("ProgramNumber");
                    int program = Integer.valueOf(programString);
                    newConsumer.setProgram(program);
                } catch (Exception e) {
                    logger.warn("Unable to parse program => ", e);
                }

                try {
                    String pidsString = muxAction.SERVICE_ACTIONS.queryActionVariable("PIDList");
                    String split[] = pidsString.split(",");
                    int pids[] = new int[split.length];

                    for (int i = 0; i < pids.length; i++) {
                        pids[i] = Integer.parseInt(split[i].trim(), 16);
                    }

                    newConsumer.setPids(pids);
                } catch (Exception e) {
                    logger.warn("Unable to parse PIDs => ", e);
                }

                logger.info("Configuring and starting the SageTV consumer...");

                if (uploadID > 0 && remoteAddress != null) {
                    newConsumer.consumeToUploadID(filename, uploadID, remoteAddress);
                } else if (!scanOnly) {
                    newConsumer.consumeToFilename(filename);
                } else {
                    newConsumer.consumeToNull(true);
                }

                startConsuming(channel, newConsumer, encodingQuality, bufferSize);
            } else {
                logger.info("Consumer is already running; this is a re-tune and it does not need to restart.");
            }

            if (logger.isDebugEnabled()) {
                long endTime = System.currentTimeMillis();
                logger.debug("Time to RTSP: {}ms, Total tuning time: {}ms", rtspTime - startTime, endTime - startTime);
            }

            // Don't start more than one monitoring thread.
            if (monitorThread == null || monitorThread != Thread.currentThread()) {
                if (!scanOnly) {
                    monitorTuning(channel, filename, encodingQuality, bufferSize, uploadID, remoteAddress);
                }
            }
        }

        return logger.exit(true);
    }

    private void monitorTuning(final String channel, final String originalFilename, final String originalEncodingQuality, final long bufferSize, final int originalUploadID, final InetAddress remoteAddress) {
        if (monitorThread != null && monitorThread != Thread.currentThread()) {
            monitorThread.interrupt();
        }

        monitorThread = new Thread(new Runnable() {
            @Override
            public void run() {
                logger.info("Tuning monitoring thread started.");

                TVChannel tvChannel = ChannelManager.getChannel(encoderLineup, channel);
                int timeout = 0;
                long lastValue = 0;
                long currentValue = 0;
                long lastBytesRecorded = 0;
                long currentBytesRecorded = 0;
                boolean firstPass = true;

                if (tvChannel != null && tvChannel.getName().startsWith("MC")) {
                    // Music Choice channels take forever to start and with a 4 second timeout,
                    // they might never start.
                    timeout = retuneTimeout * 4;
                } else {
<<<<<<< HEAD
                    timeout = 3000;
                }

                while (!Thread.currentThread().isInterrupted()) {
                    lastValue = sageTVProducerRunnable.getPackets();
                    lastBytesRecorded = getRecordedBytes();

=======
                    timeout = retuneTimeout;
                }

                while (!Thread.currentThread().isInterrupted()) {
>>>>>>> 699a42ed
                    try {
                        Thread.sleep(timeout);
                    } catch (InterruptedException e) {
                        return;
                    }

<<<<<<< HEAD
                    currentValue = sageTVProducerRunnable.getPackets();
                    currentBytesRecorded = getRecordedBytes();

                    if (currentValue == lastValue && !Thread.currentThread().isInterrupted()) {

                        if (!(lastBytesRecorded == currentBytesRecorded)) {
                            continue;
                        }

                        logger.info("Stream halt detected. Copy protection status is '{}' and signal strength is {}.", getCopyProtection(), getSignalStrength());

=======
                    if (rtpProducerRunnable.isStalled() && !Thread.currentThread().isInterrupted()) {
>>>>>>> 699a42ed
                        String filename = originalFilename;
                        String encodingQuality = originalEncodingQuality;
                        int uploadID = originalUploadID;

                        // Since it's possible that a SWITCH may have happened since we last started
                        // the recording, this keeps everything consistent.
                        if (sageTVConsumerRunnable != null) {
                            filename = sageTVConsumerRunnable.getEncoderFilename();
                            encodingQuality = sageTVConsumerRunnable.getEncoderQuality();
                            uploadID = sageTVConsumerRunnable.getEncoderUploadID();
                        }

                        logger.error("No data was streamed after {} milliseconds. Re-tuning channel...", timeout);

                        boolean tuned = false;

                        while (!tuned && !Thread.currentThread().isInterrupted()) {
                            stopDevice();
                            tuned = startEncoding(channel, filename, encodingQuality, bufferSize, uploadID, remoteAddress);

                            try {
                                Thread.sleep(500);
                            } catch (InterruptedException e) {
                                return;
                            }
                        }

                        logger.info("Stream halt caused re-tune. Copy protection status is '{}' and signal strength is {}.", getCopyProtection(), getSignalStrength());
                    }

                    if (getRecordedBytes() != 0 && firstPass) {
                        firstPass = false;
                        logger.info("Streamed first {} bytes.", getRecordedBytes());
                    }
                }

                logger.info("Tuning monitoring thread stopped.");
            }
        });

        monitorThread.setName("TuningMonitor-" + monitorThread.getId() + ":" + encoderName);
        monitorThread.start();
    }

    @Override
    public void stopEncoding() {
        logger.entry();

        logger.debug("Stopping encoding...");

        synchronized (exclusiveLock) {
            if (monitorThread != null && monitorThread != Thread.currentThread()) {
                monitorThread.interrupt();
            }

            super.stopEncoding();

            if (isHttpTune()) {
                // This will silence the RTP stream, but keep it turned on.
                if (cableCardPresent) {
                    try {
                        InfiniTVTuning.tuneVChannel("0", encoderIPAddress, encoderNumber, 5);
                    } catch (InterruptedException e) {
                        logger.warn("Stopping InfiniTV device was interrupted => ", e);
                        return;
                    } catch (Exception e) {
                        logger.error("An unexpected exception was created while stopping the InfiniTV device => ", e);
                        return;
                    }
                } else {
                    try {
                        InfiniTVTuning.tuneFrequency(
                                new TVChannelImpl("0", "0", "QAM256", "0", "0", "0", false),
                                encoderIPAddress,
                                encoderNumber,
                                25);
                    } catch (InterruptedException e) {
                        logger.warn("Stopping InfiniTV device was interrupted => ", e);
                        return;
                    }
                }
            } else if (isHDHRTune()) {
                try {
                    if (encoderDeviceType == CaptureDeviceType.DCT_PRIME) {
                        hdhrTuner.clearVirtualChannel();
                        hdhrTuner.clearTarget();
                    } else if (encoderDeviceType == CaptureDeviceType.QAM_PRIME) {
                        hdhrTuner.clearChannel();
                        hdhrTuner.clearTarget();
                    }
                } catch (IOException e) {
                    logger.error("Unable to stop HDHomeRun Prime capture device because it cannot be reached => ", e);
                } catch (GetSetException e) {
                    logger.error("Unable to stop HDHomeRun Prime capture device because the command did not work => ", e);
                }

                setHDHRLock(false);
            } else {
                //UPnP DCT (not ClearQAM)

                if (fastTune) {
                    casAction.setSetChannel("0");
                } else {
                    if (connectionManagerAVTransportID != null && !connectionManagerAVTransportID.equals("")) {
                        avTransportAction.setStop(connectionManagerAVTransportID);
                        connectionManagerAction.setConnectionComplete(connectionManagerAVTransportID);
                    }

                    if (rtspClient != null && rtpStreamRemoteURI != null) {
                        try {
                            rtspClient.stopRTPStream(rtpStreamRemoteURI);
                        } catch (Exception e) {
                            logger.error("An unexpected exception was created while stopping the RTP stream => ", e);
                        }
                    }
                }
            }
        }

        logger.info("Stopped encoding.");

        logger.exit();
    }

    @Override
    public void stopDevice() {
        logger.entry();

        if (monitorThread != null && monitorThread != Thread.currentThread()) {
            monitorThread.interrupt();
        }

        // Make sure we unlock the device when the capture device is no longer in use.
        if (isHDHRTune()) {
            if (hdhrLock) {
                try {
                    hdhrTuner.clearLockkey();
                } catch (IOException e) {
                    logger.error("Unable to unlock HDHomeRun because it cannot be reached => ", e);
                } catch (GetSetException e) {
                    logger.error("Unable to unlock HDHomeRun because the command did not work => ", e);
                }
            }

            try {
                hdhrTuner.clearTarget();
            } catch (IOException e) {
                logger.error("Unable to clear the HDHomeRun target because it cannot be reached => ", e);
            } catch (GetSetException e) {
                logger.error("Unable to clear the HDHomeRun target because the command did not work => ", e);
            }
        } else if (isHttpTune()) {
            InfiniTVTuning.stopRTSP(encoderIPAddress, encoderNumber);
        } else if (!isHDHRTune() && !isHttpTune()) {
            //UPnP DCT (not ClearQAM)

            logger.debug("Checking for current connections...");
            connectionManagerAVTransportID = connectionManagerSubscription.
                    getConnectionManagerCurrentConnectionIDs();

            if (encoderDeviceType == CaptureDeviceType.DCT_PRIME && connectionManagerAVTransportID.equals("0")) {
                connectionManagerAVTransportID = null;
            } else if (connectionManagerAVTransportID.equals("")) {
                connectionManagerAVTransportID = null;
            }

            String transportState = avTransportAction.SERVICE_ACTIONS.queryActionVariable("TransportState");

            if (transportState == null || !transportState.equals("PLAYING")) {
                connectionManagerAVTransportID = null;
            }

            if (connectionManagerAVTransportID != null) {
                avTransportAction.setStop(connectionManagerAVTransportID);
                connectionManagerAction.setConnectionComplete(connectionManagerAVTransportID);
                try {
                    if (rtpStreamRemoteURI != null) {
                        rtspClient.stopRTPStream(rtpStreamRemoteURI);
                    }
                } catch (UnknownHostException e) {
                    logger.error("Unable to stop RTSP stream => ", e);
                }
            }
        }

        // If we are trying to restart the stream, we don't need to stop the consumer and producer.
        if (monitorThread == null || monitorThread != Thread.currentThread()) {
            super.stopDevice();
        }

        logger.exit();
    }

    /**
     * Is the HTTP tuning method for InfiniTV devices in use?
     *
     * @return <i>true</i> if HTTP tuning method should be used.
     */
    public boolean isHttpTune() {
        return httpTune && encoderDeviceType == CaptureDeviceType.DCT_INFINITV || encoderDeviceType == CaptureDeviceType.QAM_INFINITV;
    }

    /**
     * Is the native protocol for HDHomeRun devices in use?
     *
     * @return <i>true</i> if the HDHomeRun native protocol is to be used.
     */
    public boolean isHDHRTune() {
        return hdhrTune && encoderDeviceType == CaptureDeviceType.DCT_PRIME || encoderDeviceType == CaptureDeviceType.QAM_PRIME;
    }

    public void tuneToChannel(String channel) {

    }

    public boolean autoTuneChannel(String channel) {
        return false;
    }

    /**
     * If this returns <i>false</i>, the tuning process stops and returns ERROR to SageTV. It
     * doesn't look like SageTV acknowledges this even though the SageTV network encoder code would
     * suggest that it should understand that there is a problem. The end result is a screen that
     * says No Signal.
     *
     * @return <i>true</i> if everything is ready for tuning.
     */
    public boolean isReady() {
        return true;
    }

    public BroadcastStandard getBroadcastStandard() {
        return BroadcastStandard.QAM256;
    }

    public int getSignalStrength() {
        logger.entry();

        int signal = 0;
        // -10 dBmV = 100%
        if (encoderDeviceType == CaptureDeviceType.DCT_INFINITV ||
                encoderDeviceType == CaptureDeviceType.QAM_INFINITV) {

            // http://x.x.x.x/get_var?i=0&s=diag&v=Signal_Level
            // -8.0 dBmV
            try {
                signal = InfiniTVStatus.GetSignalStrength(encoderIPAddress, encoderNumber);
            } catch (Exception e) {
                logger.debug("Unable to get signal strength from capture device.");
            }

        } else if (encoderDeviceType == CaptureDeviceType.DCT_PRIME ||
                encoderDeviceType == CaptureDeviceType.QAM_PRIME) {

            try {
                HDHomeRunStatus status = hdhrTuner.getStatus();
                signal = status.SIGNAL_STRENGTH;
            } catch (Exception e) {
                logger.debug("Unable to get CCI status from HDHomeRun.");
            }
        }

        return logger.exit(signal);
    }

    public CopyProtection getCopyProtection() {
        logger.entry();

        CopyProtection returnValue = CopyProtection.UNKNOWN;

        if (encoderDeviceType == CaptureDeviceType.DCT_INFINITV ||
                encoderDeviceType == CaptureDeviceType.QAM_INFINITV) {

            // http://x.x.x.x//get_var?i=0&s=diag&v=CopyProtectionStatus
            // Copy Control Information: "Copy Free" (00)
            try {
                returnValue = InfiniTVStatus.GetCCIStatus(encoderIPAddress, encoderNumber);
            } catch (Exception e) {
                logger.debug("Unable to get CCI status from capture device.");
            }

        } else if (encoderDeviceType == CaptureDeviceType.DCT_PRIME ||
                encoderDeviceType == CaptureDeviceType.QAM_PRIME) {

            try {
                HDHomeRunVStatus vstatus = hdhrTuner.getVirtualChannelStatus();
                returnValue = vstatus.COPY_PROTECTION;
            } catch (Exception e) {
                logger.debug("Unable to get CCI status from HDHomeRun.");
            }

        }

        return logger.exit(returnValue);
    }

    public InetAddress getLocalAddress() {
        return localIPAddress;
    }

    public void setLocalAddress(InetAddress localAddress) {
        localIPAddress = localAddress;
    }

    public SageTVUnloadedDevice getUnloadedDevice() {
        // This provides SageTVManager with an object to initialize later if requested.
        return new SageTVUnloadedDevice(
                "DCT-" + dctDevice.getDetails().getFriendlyName(),
                DCTCaptureDeviceImpl.class,
                new Object[]{dctDevice},
                new Class[]{Device.class},
                false,
                "UPnP detected Digital Cable Tuner.");
    }


    private void subscriptionCleanup() {
        logger.entry();

        logger.debug("Cleaning up all subscriptions we might have started...");

        if (tunerSubscription != null) {
            tunerSubscription.stop();
        }
        if (connectionManagerSubscription != null) {
            connectionManagerSubscription.stop();
        }
        if (avTransportSubscription != null) {
            avTransportSubscription.stop();
        }
        if (casSubscription != null) {
            casSubscription.stop();
        }

        logger.exit();
    }

    @Override
    public DeviceOption[] getOptions() {
        return new DeviceOption[0];
    }

    @Override
    public void setOptions(DeviceOption... deviceOptions) throws DeviceOptionException {

    }
}<|MERGE_RESOLUTION|>--- conflicted
+++ resolved
@@ -1388,41 +1388,17 @@
                     // they might never start.
                     timeout = retuneTimeout * 4;
                 } else {
-<<<<<<< HEAD
-                    timeout = 3000;
+                    timeout = retuneTimeout;
                 }
 
                 while (!Thread.currentThread().isInterrupted()) {
-                    lastValue = sageTVProducerRunnable.getPackets();
-                    lastBytesRecorded = getRecordedBytes();
-
-=======
-                    timeout = retuneTimeout;
-                }
-
-                while (!Thread.currentThread().isInterrupted()) {
->>>>>>> 699a42ed
                     try {
                         Thread.sleep(timeout);
                     } catch (InterruptedException e) {
                         return;
                     }
 
-<<<<<<< HEAD
-                    currentValue = sageTVProducerRunnable.getPackets();
-                    currentBytesRecorded = getRecordedBytes();
-
-                    if (currentValue == lastValue && !Thread.currentThread().isInterrupted()) {
-
-                        if (!(lastBytesRecorded == currentBytesRecorded)) {
-                            continue;
-                        }
-
-                        logger.info("Stream halt detected. Copy protection status is '{}' and signal strength is {}.", getCopyProtection(), getSignalStrength());
-
-=======
                     if (rtpProducerRunnable.isStalled() && !Thread.currentThread().isInterrupted()) {
->>>>>>> 699a42ed
                         String filename = originalFilename;
                         String encodingQuality = originalEncodingQuality;
                         int uploadID = originalUploadID;
