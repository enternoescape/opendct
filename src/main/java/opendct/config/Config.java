/*
 * Copyright 2015 The OpenDCT Authors. All Rights Reserved
 *
 * Licensed under the Apache License, Version 2.0 (the "License");
 * you may not use this file except in compliance with the License.
 * You may obtain a copy of the License at
 *
 *     http://www.apache.org/licenses/LICENSE-2.0
 *
 * Unless required by applicable law or agreed to in writing, software
 * distributed under the License is distributed on an "AS IS" BASIS,
 * WITHOUT WARRANTIES OR CONDITIONS OF ANY KIND, either express or implied.
 * See the License for the specific language governing permissions and
 * limitations under the License.
 */

package opendct.config;

import opendct.config.options.DeviceOption;
import opendct.config.options.DeviceOptionException;
import opendct.consumer.FFmpegSageTVConsumerImpl;
import opendct.consumer.RawSageTVConsumerImpl;
import opendct.consumer.SageTVConsumer;
import opendct.producer.HTTPProducer;
import opendct.producer.HTTPProducerImpl;
import opendct.producer.NIORTPProducerImpl;
import opendct.producer.RTPProducer;
import opendct.util.Util;
import opendct.video.rtsp.DCTRTSPClientImpl;
import opendct.video.rtsp.RTSPClient;
import org.apache.logging.log4j.LogManager;
import org.apache.logging.log4j.Logger;

import java.io.*;
import java.net.InetAddress;
import java.util.*;

public class Config {
    private static final Logger logger = LogManager.getLogger(Config.class);

    public static final int VERSION_MAJOR = 0;
<<<<<<< HEAD
    public static final int VERSION_MINOR = 3;
    public static final int VERSION_BUILD = 9;
    public static final String VERSION = VERSION_MAJOR + "." + VERSION_MINOR + " Build " + VERSION_BUILD;
=======
    public static final int VERSION_MINOR = 4;
    public static final int VERSION_BUILD = 0;
    public static final String VERSION = VERSION_MAJOR + "." + VERSION_MINOR + "." + VERSION_BUILD;
>>>>>>> 39c0c618

    private static final Object getSocketServerPort = new Object();
    private static final Object getRTSPPort = new Object();
    private static Properties properties = new Properties();
    private static volatile boolean isConfigOnly = false;
    private static volatile boolean isShutdown = false;
    private static final HashMap<Integer, String> rtspPortMap = new HashMap<>();

    public static final OSVersion OS_VERSION = getOsVersion();
    public static final boolean IS_WINDOWS = (OS_VERSION == OSVersion.WINDOWS);
    public static final boolean IS_LINUX = (OS_VERSION == OSVersion.LINUX);
    public static final boolean IS_MAC = (OS_VERSION == OSVersion.MAC);
    public static final String NEW_LINE = System.lineSeparator();
    public static final String DIR_SEPARATOR = File.separator;

    private static int exitCode = 0;

    private static final String configFileName = "opendct.properties";

    // We should be using this any time we are converting text to bytes.
    public static final String STD_BYTE = "UTF-8";

    private static String directory;

    public static String getConfigDirectory() {
        return Config.directory;
    }

    public static String getDefaultConfigFilename() {
        return Config.directory + File.separator + configFileName;
    }

    /**
     * Set the directory used for configuration files.
     * <p/>
     * If this cannot be set correctly the configuration data will not be loaded correctly and the
     * program should just exit.
     *
     * @param directory This is the directory to be used for configuration files.
     * @return <i>true</i> if the directory exists or was able to be created.
     */
    public static synchronized boolean setConfigDirectory(String directory) {
        logger.entry(directory);

        File file = new File(directory);

        boolean returnValue = file.exists();

        if (returnValue) {
            Config.directory = directory;
        } else {
            try {
                logger.info("The directory '{}' does not exist. Attempting to create it...", directory);
                returnValue = file.mkdirs();

                if (returnValue) {
                    Config.directory = directory;
                }
            } catch (Exception e) {
                logger.fatal("An exception was created while attempting to create the configuration directory => ", e);
            }
        }

        return logger.exit(returnValue);
    }

    public static synchronized boolean loadConfig() {
        logger.entry();

        if (Config.directory == null) {
            logger.fatal("The configuration directory must be defined before any properties can be loaded.");
            return logger.exit(false);
        }

        String filename = getDefaultConfigFilename();

        if (new File(filename).exists()) {
            FileInputStream fileInputStream;
            try {
                fileInputStream = new FileInputStream(filename);
            } catch (FileNotFoundException e) {
                logger.fatal("Unable to open the configuration file '{}' => ", filename, e);
                return logger.exit(false);
            }

            if (Config.properties != null) {
                // It looks like we have a new configuration. Let's clear out the old one.
                logger.debug("Clearing current OpenDCT configuration...");
                Config.properties.clear();
            }

            try {
                Config.properties.load(fileInputStream);
            } catch (IOException e) {
                logger.fatal("Unable to read the configuration file '{}' => ", filename, e);
                return logger.exit(false);
            }
        } else {
            logger.info("'{}' was not found. A new configuration file will be created with that name on the next save.", filename);
        }

        //If we are doing a config only run, set this variable since it will get queried a lot.
        Config.isConfigOnly = CommandLine.isConfigOnly();

        return logger.exit(true);
    }

    public static synchronized void clearConfig() {
        logger.entry();

        if (properties != null) {
            logger.debug("Clearing current OpenDCT configuration...");
            properties.clear();
        } else {
            properties = new Properties();
        }

        logger.exit();
    }

    public static synchronized boolean saveConfig() {
        logger.entry();

        if (Config.directory == null) {
            logger.fatal("The configuration directory must be defined before any properties can be saved.");
            return logger.exit(false);
        }

        String filename = getDefaultConfigFilename();

        File file = new File(filename);
        File fileBackup = new File(filename + ".backup");
        try {
            Util.copyFile(file, fileBackup, true);
        } catch (IOException e) {
            file.renameTo(fileBackup);
        }

        FileOutputStream fileOutputStream;
        try {
            fileOutputStream = new FileOutputStream(filename);
        } catch (FileNotFoundException e) {
            logger.error("Unable to open the configuration file '{}' => {}", filename, e);
            return logger.exit(false);
        }

        try {
            Properties sortedProperties = new Properties() {
                @Override
                public synchronized Enumeration<Object> keys() {
                    return Collections.enumeration(new TreeSet<>(super.keySet()));
                }
            };
            sortedProperties.putAll(properties);

            sortedProperties.store(fileOutputStream, "OpenDCT Configuration File");
            fileOutputStream.close();
        } catch (IOException e) {
            logger.error("Unable to write the configuration file '{}' => {}", filename, e);
            return logger.exit(false);
        }

        return logger.exit(true);
    }

    public static boolean isConfigOnly() {
        logger.entry();
        return logger.exit(Config.isConfigOnly);
    }

    public static void logCleanup() {
        long days = Config.getLong("log.remove_after_days", 30);

        if (days <= 0) {
            return;
        }

        long retainDays = days * 86400000;

        File logDir = new File(CommandLine.getLogDir() + DIR_SEPARATOR + "archive");
        File files[] = logDir.listFiles();

        if (files == null || files.length == 0) {
            return;
        }

        for (File file : files) {
            long daysOld = System.currentTimeMillis() - file.lastModified();

            if (daysOld > retainDays) {
                if (file.delete()) {
                    logger.info("Removed log file '{}' because it is over {} {} old.",
                            file.getName(), days, days == 1 ? "day" : "days");
                } else {
                    logger.info("Unable to remove log file '{}' that is over {} {} old.",
                            file.getName(), days, days == 1 ? "day" : "days");
                }
            }
        }
    }

    public static String getLogDir() {
        return CommandLine.getLogDir();
    }

    public static void setExitCode(int exitCode) {
        Config.exitCode = exitCode;
    }

    public static int getExitCode() {
        return exitCode;
    }

    // This will be used to set all string properties so we can do trace logging if there is any
    // configuration related weirdness.
    public static void setString(String key, String value) {
        logger.entry(key, value);

        Config.properties.setProperty(key, value);

        logger.exit();
    }

    // This will be used to request all string properties so we can do trace logging if there is
    // any configuration related weirdness.
    public static String getString(String key, String defaultValue) {
        logger.entry(key, defaultValue);

        String returnValue = Config.properties.getProperty(key, defaultValue);

        setString(key, returnValue);

        return logger.exit(returnValue);
    }


    public static String getString(String key) {
        logger.entry(key);
        return logger.exit(properties.getProperty(key));
    }

    public static void setBoolean(String key, boolean value) {
        logger.entry(key, value);

        Config.properties.setProperty(key, Boolean.toString(value));

        logger.exit();
    }

    public static void setShort(String key, short value) {
        logger.entry(key, value);

        Config.properties.setProperty(key, Short.toString(value));

        logger.exit();
    }

    public static void setInteger(String key, int value) {
        logger.entry(key, value);

        Config.properties.setProperty(key, Integer.toString(value));

        logger.exit();
    }

    public static void setLong(String key, long value) {
        logger.entry(key, value);

        Config.properties.setProperty(key, Long.toString(value));

        logger.exit();
    }

    public static void setFloat(String key, float value) {
        logger.entry(key, value);

        Config.properties.setProperty(key, Float.toString(value));

        logger.exit();
    }

    public static void setDouble(String key, double value) {
        logger.entry(key, value);

        Config.properties.setProperty(key, Double.toString(value));

        logger.exit();
    }

    public static boolean getBoolean(String key, boolean defaultValue) {
        logger.entry(key, defaultValue);

        boolean returnValue = defaultValue;
        String stringValue = properties.getProperty(key, String.valueOf(defaultValue));
        try {
            returnValue = Boolean.valueOf(stringValue.toLowerCase());
        } catch (Exception e) {
            logger.error("The property '{}' should be boolean, but '{}' was returned. Using the default value of '{}'", key, stringValue, defaultValue);
            returnValue = defaultValue;
        }

        setBoolean(key, returnValue);

        return logger.exit(returnValue);
    }

    public static short getShort(String key, short defaultValue) {
        logger.entry(key, defaultValue);

        short returnValue = defaultValue;
        String stringValue = properties.getProperty(key, String.valueOf(defaultValue));
        try {
            returnValue = Short.valueOf(stringValue);
        } catch (Exception e) {
            logger.error("The property '{}' should be a short, but '{}' was returned. Using the default value of '{}'", key, stringValue, defaultValue);
            returnValue = defaultValue;
        }

        setShort(key, returnValue);

        return logger.exit(returnValue);
    }

    public static int getInteger(String key, int defaultValue) {
        logger.entry(key, defaultValue);

        int returnValue = defaultValue;
        String stringValue = properties.getProperty(key, String.valueOf(defaultValue));

        try {
            returnValue = Integer.valueOf(stringValue);
        } catch (Exception e) {
            logger.error("The property '{}' should be an integer, but '{}' was returned. Using the default value of '{}'", key, stringValue, defaultValue);
            returnValue = defaultValue;
        }

        setInteger(key, returnValue);

        return logger.exit(returnValue);
    }

    public static long getLong(String key, long defaultValue) {
        logger.entry(key, defaultValue);

        long returnValue = defaultValue;
        String stringValue = properties.getProperty(key, String.valueOf(defaultValue));

        try {
            returnValue = Long.valueOf(stringValue);
        } catch (Exception e) {
            logger.error("The property '{}' should be a long, but '{}' was returned. Using the default value of '{}'", key, stringValue, defaultValue);
            returnValue = defaultValue;
        }

        setLong(key, returnValue);

        return logger.exit(returnValue);
    }

    public static float getFloat(String key, float defaultValue) {
        logger.entry(key, defaultValue);

        float returnValue = defaultValue;
        String stringValue = properties.getProperty(key, String.valueOf(defaultValue));

        try {
            returnValue = Float.valueOf(stringValue);
        } catch (Exception e) {
            logger.error("The property '{}' should be a float, but '{}' was returned. Using the default value of '{}'", key, stringValue, defaultValue);
            returnValue = defaultValue;
        }

        setFloat(key, returnValue);

        return logger.exit(returnValue);
    }

    public static double getDouble(String key, double defaultValue) {
        logger.entry(key, defaultValue);

        double returnValue = defaultValue;
        String stringValue = properties.getProperty(key, String.valueOf(defaultValue));

        try {
            returnValue = Double.valueOf(stringValue);
        } catch (Exception e) {
            logger.error("The property '{}' should be a float, but '{}' was returned. Using the default value of '{}'", key, stringValue, defaultValue);
            returnValue = defaultValue;
        }

        setDouble(key, returnValue);

        return logger.exit(returnValue);
    }

    public static String[] getStringArray(String key, String... defaultValues) {
        logger.entry();

        String returnValue[];
        String stringValue;

        if ((stringValue = properties.getProperty(key)) != null) {
            if (stringValue.equals("")) {
                returnValue = new String[0];
            } else {
                // The parsing regex will tolerate white space between commas.
                returnValue = stringValue.split("\\s*,\\s*");
            }
        } else {
            StringBuilder mergedArray = new StringBuilder();

            for (String value : defaultValues) {
                mergedArray.append(value);
                mergedArray.append(",");
            }

            // Remove the extra comma at the end.
            if (mergedArray.length() > 0) {
                mergedArray.deleteCharAt(mergedArray.length() - 1);
            }

            properties.setProperty(key, mergedArray.toString());
            returnValue = defaultValues;
        }

        return logger.exit(returnValue);
    }

    public static String[] getStringArray(String key, String defaultValue) {
        logger.entry(key, defaultValue);

        // The parsing regex will tolerate white space between commas.
        String returnValue[] = properties.getProperty(key, defaultValue).split("\\s*,\\s*");

        setStringArray(key, returnValue);

        return logger.exit(returnValue);
    }

    public static void setStringArray(String key, String values[]) {
        logger.entry(key, values);

        StringBuilder mergedArray = new StringBuilder();

        for (String value : values) {
            mergedArray.append(value);
            mergedArray.append(",");
        }

        // Remove the extra comma at the end.
        if (mergedArray.length() > 0) {
            mergedArray.deleteCharAt(mergedArray.length() - 1);
        }

        properties.setProperty(key, mergedArray.toString());

        logger.exit();
    }

    public static void setInetAddress(String key, InetAddress value) {
        logger.entry(key, value);

        properties.setProperty(key, value.getHostAddress());

        logger.exit();
    }

    public static InetAddress getInetAddress(String key, InetAddress defaultValue) {
        logger.entry(key, defaultValue);

        InetAddress returnValue;
        String stringValue = properties.getProperty(key, defaultValue.getHostAddress());
        try {
            returnValue = InetAddress.getByName(stringValue);
        } catch (Exception e) {
            logger.error("The property '{}' should be an integer, but '{}' was returned. Using the default value of '{}'", key, stringValue, defaultValue.getHostAddress());
            returnValue = defaultValue;
        }

        setInetAddress(key, returnValue);

        return logger.exit(returnValue);
    }

    public static OSVersion getOsVersion() {
        logger.entry();
        String os = System.getProperty("os.name");

        logger.debug("OSVersion is parsing the name '{}'.", os);

        if (os.toLowerCase().contains("windows")) {

            logger.debug("OSVersion determined that '{}' is WINDOWS.", os);
            return logger.exit(OSVersion.WINDOWS);
        } else if (os.toLowerCase().contains("linux")) {

            logger.debug("OSVersion determined that '{}' is LINUX.", os);
            return logger.exit(OSVersion.LINUX);
        } else if (os.toLowerCase().contains("mac")) {

            logger.debug("OSVersion determined that '{}' is MAC.", os);
            return logger.exit(OSVersion.MAC);
        }

        logger.warn("OSVersion determined that '{}' is UNKNOWN.", os);
        return logger.exit(OSVersion.UNKNOWN);
    }

    public static void setDeviceOption(DeviceOption option) throws DeviceOptionException {
        if (option.isArray()) {
            setStringArray(option.getProperty(), option.getArrayValue());
        } else {
            setString(option.getProperty(), option.getValue());
        }
    }

    //=============================================================================================
    // Interface implementation lookups. If you create a new implementation, add it here.
    //=============================================================================================

    // I believe the if statements are faster than reflection at the sacrifice of being less
    // dynamic. Reflection is done as a last resort. We should not be constantly creating new
    // instances in any way that this performance of these methods have a substantial impact. Use
    // classes instead of strings when possible since this will highlight any any issues relating to
    // classes not being present at compile time.
    public static RTSPClient getRTSPClient(String key, String rtspClient) {
        logger.entry(key, rtspClient);

        RTSPClient returnValue;
        String clientName = properties.getProperty(key, rtspClient);

        if (clientName.endsWith(DCTRTSPClientImpl.class.getSimpleName())) {
            returnValue = new DCTRTSPClientImpl();
        } else {
            try {
                returnValue = (RTSPClient) Class.forName(clientName).newInstance();
            } catch (Exception e) {
                logger.error("The property '{}' with the value '{}' does not refer to valid RTSPClient implementation. Using default implementation '{}' => ", key, clientName, rtspClient, e);
                try {
                    returnValue = (RTSPClient) Class.forName(rtspClient).newInstance();
                } catch (Exception e1) {
                    logger.error("The default property '{}' with the value '{}' does not refer to valid RTSPClient implementation. Returning built in default 'DCTRTSPClientImpl' => ", key, clientName, rtspClient, e1);
                    returnValue = new DCTRTSPClientImpl();
                }
            }
        }

        properties.setProperty(key, returnValue.getClass().getName());

        return logger.exit(returnValue);
    }

    public static SageTVConsumer getSageTVConsumer(String key, String sageTVConsumer) {
        logger.entry(key, sageTVConsumer);

        SageTVConsumer returnValue;
        String clientName = properties.getProperty(key, sageTVConsumer);

        if (clientName.endsWith(RawSageTVConsumerImpl.class.getSimpleName())) {
            returnValue = new RawSageTVConsumerImpl();
        } else if (clientName.endsWith(FFmpegSageTVConsumerImpl.class.getSimpleName())) {
            returnValue = new FFmpegSageTVConsumerImpl();
        } else {
            try {
                returnValue = (SageTVConsumer) Class.forName(clientName).newInstance();
            } catch (Exception e) {
                logger.error("The property '{}' with the value '{}' does not refer to a valid SageTVConsumer implementation. Using default implementation '{}' => ", key, clientName, sageTVConsumer, e);
                try {
                    returnValue = (SageTVConsumer) Class.forName(sageTVConsumer).newInstance();
                } catch (Exception e1) {
                    logger.error("The default property '{}' with the value '{}' does not refer to a valid SageTVConsumer implementation. Returning built in default 'NIOSageTVRawConsumerImpl' => ", key, clientName, sageTVConsumer, e1);
                    returnValue = new RawSageTVConsumerImpl();
                }
            }
        }

        properties.setProperty(key, returnValue.getClass().getName());

        return logger.exit(returnValue);
    }

    // When getting a producer we will need to be very specific since the SageTVProducer
    // interface is just so you can plug any producer into any consumer.
    public static RTPProducer getRTProducer(String key, String rtpProducer) {
        logger.entry(key, rtpProducer);

        RTPProducer returnValue;
        String clientName = properties.getProperty(key, rtpProducer);

        if (clientName.endsWith(NIORTPProducerImpl.class.getSimpleName())) {
            returnValue = new NIORTPProducerImpl();
        } else {
            try {
                returnValue = (RTPProducer) Class.forName(clientName).newInstance();
            } catch (Exception e) {
                logger.error("The property '{}' with the value '{}' does not refer to a valid RTPProducer implementation. Using default implementation '{}' => ", key, clientName, rtpProducer, e);
                try {
                    returnValue = (RTPProducer) Class.forName(rtpProducer).newInstance();
                } catch (Exception e1) {
                    logger.error("The default property '{}' with the value '{}' does not refer to a valid RTPProducer implementation. Returning built in default 'NIORTPProducerImpl' => ", key, clientName, rtpProducer, e1);
                    returnValue = new NIORTPProducerImpl();
                }
            }
        }

        properties.setProperty(key, returnValue.getClass().getName());

        return logger.exit(returnValue);
    }

    // When getting a producer we will need to be very specific since the SageTVProducer
    // interface is just so you can plug any producer into any consumer. So far we just
    // have an RTP producer.
    public static HTTPProducer getHTTProducer(String key, String httpProducer) {
        logger.entry(key, httpProducer);

        HTTPProducer returnValue;
        String clientName = properties.getProperty(key, httpProducer);

        if (clientName.endsWith(HTTPProducerImpl.class.getSimpleName())) {
            returnValue = new HTTPProducerImpl();
        } else {
            try {
                returnValue = (HTTPProducer) Class.forName(clientName).newInstance();
            } catch (Exception e) {
                logger.error("The property '{}' with the value '{}' does not refer to a valid HTTProducer implementation. Using default implementation '{}' => ", key, clientName, httpProducer, e);
                try {
                    returnValue = (HTTPProducer) Class.forName(httpProducer).newInstance();
                } catch (Exception e1) {
                    logger.error("The default property '{}' with the value '{}' does not refer to a valid HTTProducer implementation. Returning built in default 'HTTPProducerImpl' => ", key, clientName, httpProducer, e1);
                    returnValue = new HTTPProducerImpl();
                }
            }
        }

        properties.setProperty(key, returnValue.getClass().getName());

        return logger.exit(returnValue);
    }


    /*// This allows us to change out the packet processing interface when consuming content.
    // Since some of these will support more formats than others it is up to the end user
    // to pick what they want to use.
    public static TSPacketProcessor getTSPacketProcessor(String key, String tsPacketProcessor) {
        logger.entry(key, tsPacketProcessor);

        TSPacketProcessor returnValue;
        String clientName = properties.getProperties(key, tsPacketProcessor);

        if (clientName.endsWith("JavaTSPacketProcessorImpl")) {
            returnValue = new JavaTSPacketProcessorImpl();
        } else {
            try {
                returnValue = (TSPacketProcessor)Class.forName(clientName).newInstance();
            } catch (Exception e) {
                logger.error("The property '{}' with the value '{}' does not refer to valid TSPacketProcessor implementation. Using default implementation '{}' => {}", key, clientName, tsPacketProcessor, e);
                try {
                    returnValue = (TSPacketProcessor)Class.forName(tsPacketProcessor).newInstance();
                } catch (Exception e1) {
                    logger.error("The default property '{}' with the value '{}' does not refer to valid TSPacketProcessor implementation. Returning built in default 'JavaTSPacketProcessorImpl' => {}", key, clientName, tsPacketProcessor, e1);
                    returnValue = new JavaTSPacketProcessorImpl();
                }
            }
        }

        properties.setProperty(key, returnValue.getClass().getName());

        return logger.exit(returnValue);
    }*/

    // Take a number...
    public static int getFreeRTSPPort(String encoderName) {
        logger.entry();

        Random r = new Random();

        // 200 / 2 = 100 ports should be plenty.
        int lowRange = Config.getInteger("rtsp.port_low", 8300);
        int highRange = Config.getInteger("rtsp.port_high", 8500);

        // This must return an even number because RTSP needs a port range even
        // though it always seems to use the first port.
        int returnPort = (r.nextInt(((highRange - lowRange) / 2)) * 2) + lowRange;

        synchronized (getRTSPPort) {

            String mapValue = rtspPortMap.get(returnPort);

            if (mapValue != null) {
                returnPort = 0;
                for (int i = lowRange; i < highRange; i += 2) {
                    if ((mapValue = rtspPortMap.get(i)) == null) {
                        returnPort = i;
                        break;
                    }
                }
            }

            // Store it if it's not zero. If we get a zero as a return value, we
            // can choose how to handle that in the method requesting the port
            // number.
            if (returnPort > 0) {
                rtspPortMap.put(returnPort, encoderName);
            }
        }

        return logger.exit(returnPort);
    }

    // ...give back a number.
    public static void returnFreeRTSPPort(int returnPort) {
        synchronized (getRTSPPort) {
            rtspPortMap.remove(returnPort);
        }
    }

    /**
     * Returns a valid socket server port for the requested uniqueID.
     * <p/>
     * The value of encoder_listen_port is generated.
     *
     * @param uniqueID This is the unique id of the capture device.
     * @param encoderLevel Provide an encoder level for this server socket. This is used to
     *                     determine if the socket can be shared or not.
     * @return Returns an available socket server port.
     */
    public static int getSocketServerPort(int uniqueID, String encoderLevel) {
        logger.entry(uniqueID, encoderLevel);

        int returnValue;

        // We want to make sure that nothing happens involving port assignment while this is running.
        synchronized (getSocketServerPort) {
            returnValue = getInteger("sagetv.device." + String.valueOf(uniqueID) + ".encoder_listen_port", 0);

            // This will set the value in the properties file and allow you to change it if you see fit.
            encoderLevel = getString("sagetv.device." + String.valueOf(uniqueID) + ".encoder_level", encoderLevel);

            if (returnValue != 0) {
                return logger.exit(returnValue);
            }

            boolean newDeviceIncrement = Config.getBoolean("sagetv.new.device.increment_port", false);
            if (encoderLevel.startsWith("1")) {
                logger.debug("Encoder does not implement network encoder version 3.0. sagetv.new.device.increment_port is being ignored since lower protocols can't share a port.");

                // Encoders lower than 2.0 must have their own ports.
                newDeviceIncrement = true;
            }

            // 99 ports, plus 1 port dedicated to sharing should be plenty.
            int sharedPort = Config.getInteger("sagetv.new.device.socket_server_shared_port", 9000);
            int lowRange = Config.getInteger("sagetv.new.device.socket_server_port_low", 9001);
            int highRange = Config.getInteger("sagetv.new.device.socket_server_port_high", 9100);

            // In an effort to be consistent, we will scale the integer range down to the low/high range.
            // This is checked later for conflicts since obviously scaling from a range of 0 to INTEGER_MAX
            // to a range of 0-100 is bound to decrease entropy significantly.
            if (newDeviceIncrement) {
                returnValue = (((highRange - lowRange) / (Integer.MAX_VALUE - Math.abs(uniqueID))) * uniqueID) + lowRange;
            } else {
                setInteger("sagetv.device." + String.valueOf(uniqueID) + ".encoder_listen_port", sharedPort);
                return logger.exit(sharedPort);
            }

            // Check the configuration file for other port configurations before assuming this one can be used.
            Enumeration keyNames = properties.propertyNames();
            ArrayList<Integer> portArray = new ArrayList<>();

            while (keyNames.hasMoreElements()) {
                String currentKey = (String) keyNames.nextElement();
                if (currentKey.startsWith("sagetv.device.") && currentKey.endsWith(".encoder_listen_port")) {
                    int getValue = getInteger(currentKey, 0);

                    if (getValue != 0) {
                        portArray.add(getValue);
                    }

                    /*String getEncoderLevel = getString(currentKey.substring(0, currentKey.length() - "encoder_listen_port".length() - 1) + ".encoder_level", encoderLevel);

                    if (getEncoderLevel.equals("3.0") && getValue != 0) {

                        // Take the first port that can be shared if we are allowing this.
                        return logger.exit(getValue);
                    }*/
                }
            }

            for (int i = 0; i < portArray.size(); i++) {
                if (portArray.get(i) != 0) {
                    if (portArray.get(i) == returnValue) {
                        if (lowRange > highRange) {
                            // We don't have any more ports available. If zero
                            // is used, it will do an automatic port assignment
                            // which is better than nothing.
                            return logger.exit(0);
                        }

                        // Keep re-iterating through the array until we don't have a match.
                        returnValue = lowRange++;
                        i = 0;
                    }
                }
            }

            setInteger("sagetv.device." + String.valueOf(uniqueID) + ".encoder_listen_port", returnValue);
        }
        return logger.exit(returnValue);
    }

    public static void setShutdown() {
        isShutdown = true;
    }

    public static boolean isShutdown() {
        return isShutdown;
    }
}<|MERGE_RESOLUTION|>--- conflicted
+++ resolved
@@ -39,15 +39,9 @@
     private static final Logger logger = LogManager.getLogger(Config.class);
 
     public static final int VERSION_MAJOR = 0;
-<<<<<<< HEAD
-    public static final int VERSION_MINOR = 3;
-    public static final int VERSION_BUILD = 9;
-    public static final String VERSION = VERSION_MAJOR + "." + VERSION_MINOR + " Build " + VERSION_BUILD;
-=======
     public static final int VERSION_MINOR = 4;
     public static final int VERSION_BUILD = 0;
     public static final String VERSION = VERSION_MAJOR + "." + VERSION_MINOR + "." + VERSION_BUILD;
->>>>>>> 39c0c618
 
     private static final Object getSocketServerPort = new Object();
     private static final Object getRTSPPort = new Object();
