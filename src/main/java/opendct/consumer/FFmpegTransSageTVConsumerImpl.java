--- conflicted
+++ resolved
@@ -72,16 +72,12 @@
     private final int ffmpegThreadPriority = FFmpegConfig.getThreadPriority();
 
     private int uploadIDPort = FFmpegConfig.getUploadIdPort();
-<<<<<<< HEAD
 
     private final boolean ccExtractorEnabled = FFmpegConfig.getCcExtractor();
     private final boolean ccExtractorAllStreams = FFmpegConfig.getCcExtractorAllStreams();
     private boolean ccExtractorAvailable = false;
 
-    private final long initBufferedData = 786432;
-=======
     private final long initBufferedData = 1048576;
->>>>>>> aaf514d0
 
     private String currentRecordingQuality;
     private boolean consumeToNull;
