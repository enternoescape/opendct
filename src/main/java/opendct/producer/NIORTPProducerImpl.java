--- conflicted
+++ resolved
@@ -41,17 +41,10 @@
     private RTPPacketProcessor packetProcessor = new RTPPacketProcessor();
     private RTCPClient rtcpClient = new RTCPClient();
 
-<<<<<<< HEAD
-    private volatile int packetsBadReceived = 0;
-    private volatile long packetsReceived = 0;
-    private volatile long packetsLastReceived = 0;
-
-=======
     private int packetsBadReceived = 0;
     private long packetsReceived = 0;
     private long packetsLastReceived = 0;
     private boolean stalled = false;
->>>>>>> 699a42ed
     private int localPort = 0;
     private final int stalledTimeout =
             Config.getInteger("producer.rtp.nio.stalled_timeout_s", 6);
