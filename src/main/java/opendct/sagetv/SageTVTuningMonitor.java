/*
 * Copyright 2016 The OpenDCT Authors. All Rights Reserved
 *
 * Licensed under the Apache License, Version 2.0 (the "License");
 * you may not use this file except in compliance with the License.
 * You may obtain a copy of the License at
 *
 *     http://www.apache.org/licenses/LICENSE-2.0
 *
 * Unless required by applicable law or agreed to in writing, software
 * distributed under the License is distributed on an "AS IS" BASIS,
 * WITHOUT WARRANTIES OR CONDITIONS OF ANY KIND, either express or implied.
 * See the License for the specific language governing permissions and
 * limitations under the License.
 */

package opendct.sagetv;

import opendct.capture.CaptureDevice;
import opendct.util.Util;
import org.apache.logging.log4j.LogManager;
import org.apache.logging.log4j.Logger;

import java.net.InetAddress;
import java.util.HashMap;
import java.util.Map;
import java.util.concurrent.locks.ReentrantReadWriteLock;

public class SageTVTuningMonitor {
    private final static Logger logger = LogManager.getLogger(SageTVTuningMonitor.class);

    private static final ReentrantReadWriteLock queueLock = new ReentrantReadWriteLock(true);

    private static Thread monitorThread;
    private static final Map<String, MonitoredRecording> recordingQueue = new HashMap<>();


    public synchronized static void startMonitor() {
        if (monitorThread != null && monitorThread.isAlive()) {
            return;
        }

        monitorThread = new Thread(new MonitorThread());
        monitorThread.setName("SageTVTuningMonitor-" + monitorThread.getId());
        monitorThread.start();
    }

    public synchronized static void stopMonitor() {
        if (monitorThread != null) {
            monitorThread.interrupt();
        }

        clearQueue();
    }

    public static void pauseMonitorRecording(CaptureDevice captureDevice) {
        queueLock.readLock().lock();

        try {
            MonitoredRecording monitoredRecording = recordingQueue.get(captureDevice.getEncoderName());

            if (monitoredRecording == null) {
                /*logger.warn("Unable to pause the capture device '{}' because it is not currently monitored.",
                        captureDevice.getEncoderName());*/
                return;
            }

            monitoredRecording.active = false;

            // If a re-tune is currently in progress, unfortunately we just have to wait it out.
            if (monitoredRecording.retuneThread != null && monitoredRecording.retuneThread.isAlive()) {
                monitoredRecording.retuneThread.interrupt();
                monitoredRecording.retuneThread.join(15000);

                if (monitoredRecording.retuneThread.isAlive()) {
                    logger.warn("Waited over 15 seconds for the re-tune thread to stop. It is still running.");
                }
            }
        } catch (Throwable e) {
            logger.error("Unexpected exception while pausing '{}' => ",
                    captureDevice.getEncoderName(), e);
        } finally {
            queueLock.readLock().unlock();
        }
    }

    public static void resumeMonitorRecording(CaptureDevice captureDevice) {
        queueLock.readLock().lock();

        try {
            MonitoredRecording monitoredRecording = recordingQueue.get(captureDevice.getEncoderName());

            if (monitoredRecording == null) {
                logger.warn("Unable to resume the capture device '{}' because it is not currently monitored.",
                        captureDevice.getEncoderName());
                return;
            }

            monitoredRecording.active = true;
        } catch (Throwable e) {
            logger.error("Unexpected exception while pausing '{}' => ",
                    captureDevice.getEncoderName(), e);
        } finally {
            queueLock.readLock().unlock();
        }
    }

    public static void resumeMonitorRecording(CaptureDevice captureDevice, int uploadID, InetAddress remoteAddress) {
        queueLock.readLock().lock();

        try {
            MonitoredRecording monitoredRecording = recordingQueue.get(captureDevice.getEncoderName());

            if (monitoredRecording == null) {
                logger.warn("Unable to resume the capture device '{}' because it is not currently monitored.",
                        captureDevice.getEncoderName());
                return;
            }

            monitoredRecording.uploadID = uploadID;
            monitoredRecording.remoteAddress = remoteAddress;
            monitoredRecording.active = true;
        } catch (Throwable e) {
            logger.error("Unexpected exception while pausing '{}' => ",
                    captureDevice.getEncoderName(), e);
        } finally {
            queueLock.readLock().unlock();
        }
    }

    public static void monitorRecording(CaptureDevice captureDevice, String channel,
                                        String encodingQuality, long bufferSize) {

        Thread checkThread = monitorThread;
        if (checkThread == null || !checkThread.isAlive()) {
            logger.debug("Tuning monitor is not running." +
                    " This recording will not re-tune automatically.");
            return;
        }

        queueLock.writeLock().lock();

        try {
            MonitoredRecording newRecording = new MonitoredRecording(
                    captureDevice, channel, encodingQuality, bufferSize, -1, null);

            recordingQueue.put(captureDevice.getEncoderName(), newRecording);
        } catch (Throwable e) {
            logger.error("Unexpected exception while tuning '{}' => ",
                    captureDevice.getEncoderName(), e);
        } finally {
            queueLock.writeLock().unlock();
        }
    }

    public static void monitorRecording(CaptureDevice captureDevice, String channel,
                                        String encodingQuality, long bufferSize,
                                        int uploadID, InetAddress remoteAddress) {

        Thread checkThread = monitorThread;
        if (checkThread == null || !checkThread.isAlive()) {
            logger.debug("Tuning monitor is not running." +
                    " This recording will not re-tune automatically.");
            return;
        }

        queueLock.writeLock().lock();

        try {
            MonitoredRecording newRecording = new MonitoredRecording(
                    captureDevice, channel, encodingQuality, bufferSize, uploadID, remoteAddress);

            recordingQueue.put(captureDevice.getEncoderName(), newRecording);
        } catch (Throwable e) {
            logger.error("Unexpected exception while tuning '{}' => ",
                    captureDevice.getEncoderName(), e);
        } finally {
            queueLock.writeLock().unlock();
        }
    }

    public static void stopMonitorRecording(CaptureDevice captureDevice) {
        queueLock.writeLock().lock();

        try {
            recordingQueue.remove(captureDevice.getEncoderName());
        } catch (Throwable e) {
            logger.error("Unexpected exception while stopping '{}' => ",
                    captureDevice.getEncoderName(), e);
        } finally {
            queueLock.writeLock().unlock();
        }
    }

    public static void clearQueue() {
        queueLock.writeLock().lock();

        try {
            recordingQueue.clear();
        } finally {
            queueLock.writeLock().unlock();
        }
    }

    public static class MonitoredRecording {
        protected boolean active = true;
        protected Thread retuneThread = null;
        protected String filename = null;
        protected long lessThanRecordedBytes = 0;
        protected long lessThanProducedPackets = 0;

        protected int checkDelay = 16000;
        // Wait a little longer than usual for the first tuning.
        protected long nextCheck = System.currentTimeMillis() + checkDelay + 4000;
        protected long lastRecordedBytes = -1;
        protected long lastProducedPackets = -1;
        protected int noRecordedBytes = 0;
        protected final CaptureDevice captureDevice;
        protected final String channel;
        protected final String encodingQuality;
        protected final long bufferSize;
        protected int uploadID;
        protected InetAddress remoteAddress;

        public MonitoredRecording(CaptureDevice captureDevice, String channel,
                                  String encodingQuality, long bufferSize,
                                  int uploadID, InetAddress remoteAddress) {

            this.captureDevice = captureDevice;
            this.channel = channel;
            this.encodingQuality = encodingQuality;
            this.bufferSize = bufferSize;
            this.uploadID = uploadID;
            this.remoteAddress = remoteAddress;
        }
    }

    public static class MonitorThread implements Runnable {

        @Override
        public void run() {
            logger.info("Tuning monitor thread started.");

            while(!Thread.currentThread().isInterrupted()) {
                try {
                    Thread.sleep(1000);
                } catch (InterruptedException e) {
                    logger.info("Tuning monitor thread interrupted.");
                    return;
                }

                queueLock.writeLock().lock();

                try {
                    if (recordingQueue.size() == 0) {
                        continue;
                    }

                    long currentTime = System.currentTimeMillis();

                    for (Map.Entry<String, MonitoredRecording> entry : recordingQueue.entrySet()) {
                        final MonitoredRecording recording = entry.getValue();

                        // This keeps the monitoring from holding up new tuning requests.
                        if (queueLock.hasQueuedThreads()) {
                            break;
                        }

<<<<<<< HEAD
                        if (!recording.active ||
                                recording.nextCheck > currentTime ||
                                (recording.filename != null &&
                                        recording.filename.endsWith(".mpgbuf"))) {

=======
                        if (!recording.active) {
                            recording.nextCheck = System.currentTimeMillis() + recording.checkDelay;
                            continue;
                        }

                        if (recording.nextCheck > currentTime) {
>>>>>>> 0613a43a
                            continue;
                        }

                        long producedPackets = recording.captureDevice.getProducedPackets();
                        long recordedBytes = recording.captureDevice.getRecordedBytes();

                        if (recording.lastRecordedBytes == recordedBytes) {
                            logger.debug("The consumer appears to be stuck at {}.",
                                    recording.lastRecordedBytes);
<<<<<<< HEAD

                            recording.noRecordedBytes += 1;
                        } else {
                            recording.noRecordedBytes = 0;
=======
>>>>>>> 0613a43a
                        }

                        if (recording.lastProducedPackets == producedPackets) {
                            logger.debug("The producer appears to be stuck at {}.",
                                    recording.lastProducedPackets);
                        }

<<<<<<< HEAD
                        // If both of these appear to be stuck, re-tune.
                        if ((recording.lastProducedPackets == producedPackets &&
                                recording.lastRecordedBytes == recordedBytes) ||
                                recording.noRecordedBytes > 2) {
=======
                        if (recording.lastProducedPackets == producedPackets &&
                                recording.lastRecordedBytes == recordedBytes) {
>>>>>>> 0613a43a

                            // The last re-tune request is still in progress.
                            if (recording.retuneThread != null &&
                                    recording.retuneThread.isAlive()) {

                                recording.nextCheck = System.currentTimeMillis() + recording.checkDelay;
                                continue;
                            }

                            final boolean consumerStuck = recording.noRecordedBytes > 2;
                            final CaptureDevice captureDevice = recording.captureDevice;
                            final String channel = recording.channel;
                            final String encodingQuality = recording.encodingQuality;
                            final long bufferSize = recording.bufferSize;
                            final int uploadID = recording.uploadID;
                            final InetAddress remoteAddress = recording.remoteAddress;
                            recording.noRecordedBytes = 0;

                            // This keeps the monitoring from holding up new tuning request and
                            // potentially re-tuning when a tuner is changing channels anyway.
                            if (queueLock.hasQueuedThreads()) {
                                break;
                            }

                            recording.retuneThread = new Thread(new Runnable() {
                                @Override
                                public void run() {
                                    boolean tuned = false;
                                    String localFilename = captureDevice.getRecordFilename();

                                    logger.info("Current copy protection {}.",
                                            captureDevice.getCopyProtection());

                                    if (Util.isNullOrEmpty(localFilename) && recording.filename == null) {
                                        logger.error(
                                                "Unable to re-tune because there isn't a filename." +
                                                        " Stopping device monitoring."
                                        );

                                        stopMonitorRecording(captureDevice);

                                        return;
                                    }

                                    if (!Util.isNullOrEmpty(localFilename)) {
                                        recording.filename = localFilename;
                                    }

                                    if (!consumerStuck) {
                                        if (captureDevice.isLocked()) {
                                            if (uploadID > 0) {
                                                tuned = captureDevice.startEncoding(
                                                        channel, recording.filename,
                                                        encodingQuality, bufferSize,
                                                        uploadID, remoteAddress);
                                            } else {
                                                tuned = captureDevice.startEncoding(
                                                        channel, recording.filename,
                                                        encodingQuality, bufferSize);
                                            }
                                        } else {
                                            logger.info("Re-tune was cancelled because the capture" +
                                                    " device is no longer internally locked." +
                                                    " Stopping device monitoring.");

                                            stopMonitorRecording(captureDevice);

                                            return;
                                        }
                                    }

                                    // If the channel still won't tune in, start over.
                                    if (!tuned) {
                                        localFilename = captureDevice.getRecordFilename();

                                        if (Util.isNullOrEmpty(localFilename) &&
                                                recording.filename == null) {

                                            logger.error(
                                                    "Unable to tune because there isn't a filename." +
                                                            " Stopping device monitoring."
                                            );

                                            stopMonitorRecording(captureDevice);

                                            return;
                                        }

                                        if (!Util.isNullOrEmpty(localFilename)) {
                                            recording.filename = localFilename;
                                        }

                                        captureDevice.stopEncoding();

                                        if (captureDevice.isLocked()) {
                                            if (uploadID > 0) {
                                                captureDevice.startEncoding(
                                                        channel, recording.filename,
                                                        encodingQuality, bufferSize,
                                                        uploadID, remoteAddress);
                                            } else {
                                                captureDevice.startEncoding(
                                                        channel, recording.filename,
                                                        encodingQuality, bufferSize);
                                            }
                                        }
                                    }
                                }
                            });

                            recording.retuneThread.setName("Retune-" +
                                    recording.retuneThread.getId() + ":" +
                                    captureDevice.getEncoderName());

                            // This keeps the monitoring from holding up new tuning request and
                            // potentially re-tuning when a tuner is changing channels anyway.
                            if (queueLock.hasQueuedThreads()) {
                                break;
                            }

                            // Setting these to the current value will ensure that a log entry is
                            // created if data starts streaming again.
                            recording.lastProducedPackets = producedPackets;
                            recording.lessThanRecordedBytes = recordedBytes;

                            recording.retuneThread.start();
                        }

                        if (recording.lastProducedPackets <= recording.lessThanProducedPackets &&
                                producedPackets > 0) {

                            recording.lastProducedPackets = 0;
                            logger.info("'{}' produced first {} packets.",
                                    recording.captureDevice.getEncoderName(), producedPackets);
                        }

                        if (recording.lastRecordedBytes <= recording.lessThanProducedPackets &&
                                recordedBytes > 0) {

                            recording.lessThanProducedPackets = 0;
                            logger.info("'{}' recorded first {} bytes.",
                                    recording.captureDevice.getEncoderName(), recordedBytes);
                        }

                        recording.lastProducedPackets = producedPackets;
                        recording.lastRecordedBytes = recordedBytes;

                        recording.nextCheck = System.currentTimeMillis() + recording.checkDelay;
                    }
                } catch (Throwable e) {
                    logger.error("Unexpected exception while monitoring => ", e);
                } finally {
                    queueLock.writeLock().unlock();
                }
            }

            logger.info("Tuning monitor thread stopped.");
        }
    }
}<|MERGE_RESOLUTION|>--- conflicted
+++ resolved
@@ -266,20 +266,13 @@
                             break;
                         }
 
-<<<<<<< HEAD
-                        if (!recording.active ||
-                                recording.nextCheck > currentTime ||
-                                (recording.filename != null &&
-                                        recording.filename.endsWith(".mpgbuf"))) {
-
-=======
                         if (!recording.active) {
                             recording.nextCheck = System.currentTimeMillis() + recording.checkDelay;
                             continue;
                         }
 
-                        if (recording.nextCheck > currentTime) {
->>>>>>> 0613a43a
+                        if (recording.nextCheck > currentTime || (recording.filename != null &&
+                                recording.filename.endsWith(".mpgbuf"))) {
                             continue;
                         }
 
@@ -289,13 +282,10 @@
                         if (recording.lastRecordedBytes == recordedBytes) {
                             logger.debug("The consumer appears to be stuck at {}.",
                                     recording.lastRecordedBytes);
-<<<<<<< HEAD
 
                             recording.noRecordedBytes += 1;
                         } else {
                             recording.noRecordedBytes = 0;
-=======
->>>>>>> 0613a43a
                         }
 
                         if (recording.lastProducedPackets == producedPackets) {
@@ -303,15 +293,10 @@
                                     recording.lastProducedPackets);
                         }
 
-<<<<<<< HEAD
                         // If both of these appear to be stuck, re-tune.
                         if ((recording.lastProducedPackets == producedPackets &&
                                 recording.lastRecordedBytes == recordedBytes) ||
                                 recording.noRecordedBytes > 2) {
-=======
-                        if (recording.lastProducedPackets == producedPackets &&
-                                recording.lastRecordedBytes == recordedBytes) {
->>>>>>> 0613a43a
 
                             // The last re-tune request is still in progress.
                             if (recording.retuneThread != null &&
