--- conflicted
+++ resolved
@@ -383,13 +383,8 @@
 
             inputStream.close();
         } catch (IOException e) {
-<<<<<<< HEAD
             logger.error("Unable to read reply. Capture device may not be available => {}",
-                    e.toString());
-=======
-            logger.error("Unable to read reply. Capture device is not available => {}",
                     e.getMessage());
->>>>>>> f9db6af3
         }
 
         return logger.exit(true);
