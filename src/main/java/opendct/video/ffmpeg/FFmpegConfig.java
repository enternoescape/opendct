--- conflicted
+++ resolved
@@ -43,12 +43,9 @@
     private static IntegerDeviceOption threadPriority;
     private static IntegerDeviceOption uploadIdPort;
     private static BooleanDeviceOption h264PtsHack;
-<<<<<<< HEAD
+    private static BooleanDeviceOption fixStream;
     private static BooleanDeviceOption ccExtractor;
     private static BooleanDeviceOption ccExtractorAllStreams;
-=======
-    private static BooleanDeviceOption fixStream;
->>>>>>> 21f2da9a
 
     static {
         deviceOptions = new ConcurrentHashMap<>();
@@ -68,12 +65,9 @@
                 threadPriority,
                 uploadIdPort,
                 h264PtsHack,
-<<<<<<< HEAD
+                fixStream,
                 ccExtractor,
                 ccExtractorAllStreams
-=======
-                fixStream
->>>>>>> 21f2da9a
         );
     }
 
@@ -211,25 +205,6 @@
                                 " video not playing back smoothly."
                         );
 
-<<<<<<< HEAD
-                ccExtractor = new BooleanDeviceOption(
-                        Config.getBoolean("consumer.ffmpeg.ccextractor_enabled", false),
-                        false,
-                        "Enable CCExtractor",
-                        "consumer.ffmpeg.ccextractor_enabled",
-                        "This enables the creation of .srt files live while recording. This" +
-                                " option will not do anything when Upload ID is enabled."
-                );
-
-                ccExtractorAllStreams = new BooleanDeviceOption(
-                        Config.getBoolean("consumer.ffmpeg.ccextractor_all_streams", true),
-                        false,
-                        "Extract All CCExtractor Streams",
-                        "consumer.ffmpeg.ccextractor_all_streams",
-                        "This enables the creation of all possible .srt files if CCExtractor is" +
-                                " enabled. If this option is disabled, only the first stream will" +
-                                " be extracted (CC1)."
-=======
                 fixStream = new BooleanDeviceOption(
                         Config.getBoolean("consumer.ffmpeg.fix_stream", true),
                         false,
@@ -240,7 +215,25 @@
                                 " warned that if your provider does anything significantly wrong" +
                                 " regarding the stream continuity, you may end up with bad" +
                                 " recordings at times."
->>>>>>> 21f2da9a
+                );
+
+                ccExtractor = new BooleanDeviceOption(
+                        Config.getBoolean("consumer.ffmpeg.ccextractor_enabled", false),
+                        false,
+                        "Enable CCExtractor",
+                        "consumer.ffmpeg.ccextractor_enabled",
+                        "This enables the creation of .srt files live while recording. This" +
+                                " option will not do anything when Upload ID is enabled."
+                );
+
+                ccExtractorAllStreams = new BooleanDeviceOption(
+                        Config.getBoolean("consumer.ffmpeg.ccextractor_all_streams", true),
+                        false,
+                        "Extract All CCExtractor Streams",
+                        "consumer.ffmpeg.ccextractor_all_streams",
+                        "This enables the creation of all possible .srt files if CCExtractor is" +
+                                " enabled. If this option is disabled, only the first stream will" +
+                                " be extracted (CC1)."
                 );
 
             } catch (DeviceOptionException e) {
@@ -257,12 +250,10 @@
                 Config.setInteger("consumer.ffmpeg.thread_priority", Thread.MAX_PRIORITY - 2);
                 Config.setInteger("consumer.ffmpeg.upload_id_port", 7818);
                 Config.setBoolean("consumer.ffmpeg.h264_pts_hack", false);
-<<<<<<< HEAD
+                Config.setBoolean("consumer.ffmpeg.fix_stream", true);
                 Config.setBoolean("consumer.ffmpeg.ccextractor_enabled", false);
                 Config.setBoolean("consumer.ffmpeg.ccextractor_all_streams", true);
-=======
-                Config.setBoolean("consumer.ffmpeg.fix_stream", true);
->>>>>>> 21f2da9a
+
                 continue;
             }
 
@@ -298,12 +289,9 @@
                 threadPriority,
                 uploadIdPort,
                 h264PtsHack,
-<<<<<<< HEAD
+                fixStream,
                 ccExtractor,
                 ccExtractorAllStreams
-=======
-                fixStream
->>>>>>> 21f2da9a
         };
     }
 
@@ -385,16 +373,15 @@
         return h264PtsHack.getBoolean();
     }
 
-<<<<<<< HEAD
+    public static boolean getFixStream() {
+        return fixStream.getBoolean();
+    }
+
     public static boolean getCcExtractor() {
         return ccExtractor.getBoolean();
     }
 
     public static boolean getCcExtractorAllStreams() {
         return ccExtractorAllStreams.getBoolean();
-=======
-    public static boolean getFixStream() {
-        return fixStream.getBoolean();
->>>>>>> 21f2da9a
     }
 }